import Foundation
import UIKit
import CoreGraphics

public struct GameConstants {
    public static let baseSpeed: CGFloat = 100.0
    public static let speedMultiplier: CGFloat = 1.02
    public static let minimumSpawnRate: TimeInterval = 0.6
    public static let baseSpawnRate: TimeInterval = 1.5
    public static let spawnRateReductionPerLevel: TimeInterval = 0.05
    public static let doubleFlipHoldThreshold: TimeInterval = 0.35
    public static let doubleFlipReleaseWindow: TimeInterval = 0.2
    public static let tapCooldown: TimeInterval = 0.15
    public static let nearMissDistance: CGFloat = 12.0
    public static let nearMissMultiplierGain: CGFloat = 0.2
    public static let multiplierDecayFactor: CGFloat = 0.5
    public static let scorePerAction: CGFloat = 10.0
    public static let powerupShieldDuration: TimeInterval = 3.0
    public static let powerupSlowFactor: CGFloat = 0.5
    public static let magnetStrength: CGFloat = 50.0
    public static let tutorialGhostObstacles: Int = 3
    public static let ghostAssistObstacles: Int = 2
    public static let ghostAssistAdGemReward: Int = 40
    public static let powerCrateGemCost: Int = 80
    public static let maxRings: Int = 3
    public static let ringRadii: [CGFloat] = [90.0, 140.0, 190.0]
    public static let ringStrokeWidth: CGFloat = 6.0
    public static let frameCaptureInterval: TimeInterval = 0.1
    public static let replayDuration: TimeInterval = 3.0
    public static let particleBirthRate: CGFloat = 100.0
    public static let particleLifetime: CGFloat = 0.5
    public static let milestoneScores: [Int] = [10, 25, 50, 100]
    public static let milestoneStep: Int = 100
    public static let inversionDuration: TimeInterval = 5.0
    public static let meteorShowerDuration: TimeInterval = 6.0
    public static let gravityReversalDuration: TimeInterval = 8.0
    public static let magnetSafeZoneRadius: CGFloat = 24.0
<<<<<<< HEAD
    public static let adReadinessPollInterval: TimeInterval = 0.5
=======
    public static let reviveGemCost: Int = 150
    public static let shieldPowerupGemCost: Int = 120
    public static let starterPackGemGrant: Int = 200
    public static let starterPackSkinIdentifier: String = "nova_pod"
    public static let shieldPowerupDuration: TimeInterval = powerupShieldDuration
>>>>>>> 8ebb554f
}

public enum GamePalette {
    public static let deepNavy = UIColor(hex: "0F172A")
    public static let royalBlue = UIColor(hex: "1E3A8A")
    public static let neonMagenta = UIColor(hex: "F472B6")
    public static let cyan = UIColor(hex: "22D3EE")
    public static let solarGold = UIColor(hex: "FBBF24")
}

public extension UIColor {
    convenience init(hex: String, alpha: CGFloat = 1.0) {
        var sanitized = hex.trimmingCharacters(in: CharacterSet.alphanumerics.inverted)
        if sanitized.count == 3 {
            let chars = Array(sanitized)
            sanitized = "" + String(chars[0]) + String(chars[0]) + String(chars[1]) + String(chars[1]) + String(chars[2]) + String(chars[2])
        }
        var value: UInt64 = 0
        Scanner(string: sanitized).scanHexInt64(&value)
        let r = CGFloat((value >> 16) & 0xFF) / 255.0
        let g = CGFloat((value >> 8) & 0xFF) / 255.0
        let b = CGFloat(value & 0xFF) / 255.0
        self.init(red: r, green: g, blue: b, alpha: alpha)
    }
}<|MERGE_RESOLUTION|>--- conflicted
+++ resolved
@@ -35,15 +35,12 @@
     public static let meteorShowerDuration: TimeInterval = 6.0
     public static let gravityReversalDuration: TimeInterval = 8.0
     public static let magnetSafeZoneRadius: CGFloat = 24.0
-<<<<<<< HEAD
     public static let adReadinessPollInterval: TimeInterval = 0.5
-=======
     public static let reviveGemCost: Int = 150
     public static let shieldPowerupGemCost: Int = 120
     public static let starterPackGemGrant: Int = 200
     public static let starterPackSkinIdentifier: String = "nova_pod"
     public static let shieldPowerupDuration: TimeInterval = powerupShieldDuration
->>>>>>> 8ebb554f
 }
 
 public enum GamePalette {
