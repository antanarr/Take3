import Foundation
import SpriteKit
import UIKit
import MobileCoreServices
import ImageIO

public protocol GameSceneDelegate: AnyObject {
    func gameSceneDidEnd(_ scene: GameScene, result: GameResult)
}

public struct GameResult {
    public let score: Int
    public let duration: TimeInterval
    public let nearMisses: Int
    public let replayData: Data?
    public let triggeredEvents: [Int]
}

public final class GameScene: SKScene, SKPhysicsContactDelegate {

    // MARK: - Nested Types

    private final class RingContainer {
        let node: SKNode
        let ring: SKShapeNode
        let radius: CGFloat
        var angularVelocity: CGFloat
        let direction: CGFloat

        init(node: SKNode, ring: SKShapeNode, radius: CGFloat, direction: CGFloat) {
            self.node = node
            self.ring = ring
            self.radius = radius
            self.direction = direction
            self.angularVelocity = 0
        }
    }

    public final class ViewModel {
        private(set) var score: Int = 0
        private(set) var currentMultiplier: CGFloat = 1.0
        private(set) var level: Int = 1
        private var scoreActions: Int = 0
        private var milestoneSet: Set<Int>
        private let analytics: AnalyticsTracking
        private let data: GameData
        private let startDate = Date()
        private let sound: SoundPlaying
        private let haptics: HapticProviding
        private(set) var nearMisses: Int = 0

        init(analytics: AnalyticsTracking,
             data: GameData,
             sound: SoundPlaying,
             haptics: HapticProviding) {
            self.analytics = analytics
            self.data = data
            self.sound = sound
            self.haptics = haptics
            self.milestoneSet = Set(GameConstants.milestoneScores)
        }

        var elapsedTime: TimeInterval { Date().timeIntervalSince(startDate) }

        var streakMultiplier: CGFloat {
            if data.dailyStreak.isMultiplierActive {
                return CGFloat(data.dailyStreak.multiplierBonus)
            }
            return 1.0
        }

        var isStreakMultiplierActive: Bool { data.dailyStreak.isMultiplierActive }

        var streakDays: Int { data.dailyStreak.streakDays }

        func totalMultiplier() -> CGFloat {
            currentMultiplier * streakMultiplier
        }

        func reset() {
            score = 0
            currentMultiplier = 1.0
            level = 1
            scoreActions = 0
            nearMisses = 0
            milestoneSet = Set(GameConstants.milestoneScores)
        }

        func handleNearMiss() {
            nearMisses += 1
            currentMultiplier += GameConstants.nearMissMultiplierGain
            haptics.nearMiss()
            analytics.track(.nearMiss(count: nearMisses))
        }

        @discardableResult
        func handleSafePass() -> Int {
            scoreActions += 1
            let points = Int(GameConstants.scorePerAction * totalMultiplier())
            score += points
            currentMultiplier = max(1.0, currentMultiplier * GameConstants.multiplierDecayFactor)
            if scoreActions % 20 == 0 {
                level += 1
            }
            checkMilestones()
            return points
        }

        func currentSpeed() -> CGFloat {
            GameConstants.baseSpeed * pow(GameConstants.speedMultiplier, CGFloat(max(level - 1, 0)))
        }

        func currentSpawnRate() -> TimeInterval {
            max(GameConstants.minimumSpawnRate,
                GameConstants.baseSpawnRate - (TimeInterval(level - 1) * GameConstants.spawnRateReductionPerLevel))
        }

        private func checkMilestones() {
            if milestoneSet.contains(score) {
                milestoneSet.remove(score)
                let nextMilestone = score + GameConstants.milestoneStep
                milestoneSet.insert(nextMilestone)
                sound.play(.milestone)
                haptics.milestone()
            }
        }

        func registerStart() {
            analytics.track(.gameStart(level: level))
            sound.play(.gameStart)
        }

        func registerCollision() {
            analytics.track(.gameOver(score: score, duration: elapsedTime))
            haptics.collision()
            sound.play(.collision)
        }

        func registerFlip() {
            sound.play(.playerFlip)
            haptics.playerAction()
        }

        func registerPowerup(_ powerup: PowerUp) {
            analytics.track(.powerupUsed(type: powerup))
            sound.play(.powerupCollect)
        }

        func finalizeScore() {
            if score > data.highScore {
                data.highScore = score
            }
        }
    }

    private final class ObstaclePool {
        private var available: [SKShapeNode] = []
        private var active: Set<SKShapeNode> = []
        private let assetGenerator: AssetGenerating

        init(assetGenerator: AssetGenerating) {
            self.assetGenerator = assetGenerator
        }

        func spawn() -> SKShapeNode {
            let node: SKShapeNode
            if let reused = available.popLast() {
                node = reused
            } else {
                node = assetGenerator.makeObstacleNode(size: CGSize(width: 36, height: 42))
            }
            node.alpha = 1.0
            node.isHidden = false
            node.userData = NSMutableDictionary()
            active.insert(node)
            return node
        }

        func recycle(_ node: SKShapeNode) {
            node.removeAllActions()
            node.removeAllChildren()
            node.removeFromParent()
            node.userData?.removeAllObjects()
            active.remove(node)
            available.append(node)
        }

        func allActive() -> [SKShapeNode] {
            Array(active)
        }
    }

    public final class ReplayRecorder {
        private struct Frame {
            let texture: SKTexture
            let timestamp: TimeInterval
        }

        private var frames: [Frame] = []
        private var accumulator: TimeInterval = 0

        public init() {}

        public func update(deltaTime: TimeInterval, scene: SKScene) {
            accumulator += deltaTime
            guard accumulator >= GameConstants.frameCaptureInterval else { return }
            accumulator = 0
            guard let view = scene.view,
                  let texture = view.texture(from: scene) else { return }
            let timestamp = CACurrentMediaTime()
            frames.append(Frame(texture: texture, timestamp: timestamp))
            purgeOldFrames(reference: timestamp)
        }

        private func purgeOldFrames(reference: TimeInterval) {
            let threshold = reference - GameConstants.replayDuration
            frames.removeAll { $0.timestamp < threshold }
        }

        public func generateGIF() -> Data? {
            guard !frames.isEmpty else { return nil }
            let frameDelay = GameConstants.frameCaptureInterval
            let data = NSMutableData()
            guard let destination = CGImageDestinationCreateWithData(data, kUTTypeGIF, frames.count, nil) else { return nil }
            let loopDict = [kCGImagePropertyGIFDictionary: [kCGImagePropertyGIFLoopCount: 0]] as CFDictionary
            CGImageDestinationSetProperties(destination, loopDict)
            for frame in frames {
                guard let cgImage = frame.texture.cgImage() else { continue }
                let frameDict = [kCGImagePropertyGIFDictionary: [kCGImagePropertyGIFDelayTime: frameDelay]] as CFDictionary
                CGImageDestinationAddImage(destination, cgImage, frameDict)
            }
            CGImageDestinationFinalize(destination)
            return data as Data
        }
    }

    // MARK: - Properties

    public weak var gameDelegate: GameSceneDelegate?

    private let viewModel: ViewModel
    private let assets: AssetGenerating
    private let sound: SoundPlaying
    private let haptics: HapticProviding
    private let powerups: PowerupManaging
    private let obstaclePool: ObstaclePool
    private let replayRecorder = ReplayRecorder()

    private var backgroundNode: SKSpriteNode?
    private var ringContainers: [RingContainer] = []
    private var playerNode: SKShapeNode!
    private var ghostNode: SKShapeNode?
    private var socialProofLabel: SKLabelNode?
    private var scoreStatNode: SKSpriteNode?
    private var scoreLabel: SKLabelNode?
    private var multiplierStatNode: SKSpriteNode?
    private var multiplierLabel: SKLabelNode?
    private var levelStatNode: SKSpriteNode?
    private var levelLabel: SKLabelNode?
    private var powerupStatNode: SKSpriteNode?
    private var powerupLabel: SKLabelNode?
    private var streakBadge: SKSpriteNode?
    private var streakTitleLabel: SKLabelNode?
    private var streakSubtitleLabel: SKLabelNode?
    private var eventBannerNode: SKSpriteNode?
    private var eventBannerLabel: SKLabelNode?
    private var shieldAura: SKShapeNode?
    private var inversionOverlay: SKSpriteNode?
    private var meteorEmitter: SKEmitterNode?

    private var lastUpdate: TimeInterval = 0
    private var spawnTimer: TimeInterval = 0
    private var specialEventsTriggered: Set<Int> = []
    private var isGameOver = false

    private var lastTapTime: TimeInterval = 0
    private var touchBeganTime: TimeInterval?
    private var doubleFlipArmed = false
    private var doubleFlipReadyTime: TimeInterval = 0
    private var activeRingCount = 1
    private var tutorialObstaclesRemaining = GameConstants.tutorialGhostObstacles

    private var meteorShowerEnds: TimeInterval = 0
    private var inversionEnds: TimeInterval = 0
    private var gravityEnds: TimeInterval = 0
    private var ringDirections: [CGFloat] = [1, -1, 1]

    private var powerUpNodes: [SKShapeNode] = []

    private var activePowerupTypes: Set<PowerUpType> = []
    private var lastKnownLevel: Int = 1
    private var lastStreakActive: Bool = false
    private var lastStreakMultiplier: CGFloat = 1.0

    private let streakPulseActionKey = "streakPulse"
    private lazy var nearMissTexture: SKTexture? = assets.makeParticleTexture(radius: 6, color: GamePalette.solarGold)
    private lazy var scoreBurstTexture: SKTexture? = assets.makeParticleTexture(radius: 4, color: GamePalette.neonMagenta)
    private lazy var meteorParticleTexture: SKTexture? = assets.makeParticleTexture(radius: 3, color: .white)
<<<<<<< HEAD
    private lazy var scoreFormatter: NumberFormatter = {
        let formatter = NumberFormatter()
        formatter.numberStyle = .decimal
        formatter.maximumFractionDigits = 0
        return formatter
    }()
=======
>>>>>>> 24e10a97

    private var currentTimeSnapshot: TimeInterval = 0

    // MARK: - Initialization

    public init(size: CGSize,
                viewModel: ViewModel,
                assets: AssetGenerating,
                sound: SoundPlaying,
                haptics: HapticProviding,
                powerups: PowerupManaging) {
        self.viewModel = viewModel
        self.assets = assets
        self.sound = sound
        self.haptics = haptics
        self.powerups = powerups
        self.obstaclePool = ObstaclePool(assetGenerator: assets)
        super.init(size: size)
        scaleMode = .resizeFill
    }

    required init?(coder aDecoder: NSCoder) {
        fatalError("init(coder:) has not been implemented")
    }

    // MARK: - Scene Lifecycle

    public override func didMove(to view: SKView) {
        physicsWorld.gravity = .zero
        physicsWorld.contactDelegate = self
        anchorPoint = CGPoint(x: 0.5, y: 0.5)
        backgroundColor = GamePalette.deepNavy

        let background = assets.makeBackground(size: view.bounds.size)
        addChild(background)
        backgroundNode = background

        configureRings()
        configurePlayer()
        configureGhost()
        configureSocialProof()
        configureHUD()

        viewModel.reset()
        lastKnownLevel = viewModel.level
        lastStreakActive = viewModel.isStreakMultiplierActive
        lastStreakMultiplier = viewModel.streakMultiplier
        activePowerupTypes = Set(powerups.activeTypes)
        updateHUD()
        updatePowerupHUD()
        viewModel.registerStart()
        specialEventsTriggered.removeAll()
    }

    public override func didChangeSize(_ oldSize: CGSize) {
        super.didChangeSize(oldSize)
        layoutHUD()
    }

    private func configureRings() {
        ringContainers.removeAll()
        for (index, radius) in GameConstants.ringRadii.enumerated() {
            let container = SKNode()
            container.zPosition = CGFloat(index) - 1
            let color = index % 2 == 0 ? GamePalette.cyan : GamePalette.neonMagenta
            let ring = assets.makeRingNode(radius: radius,
                                           lineWidth: GameConstants.ringStrokeWidth,
                                           color: color,
                                           glow: 10)
            container.addChild(ring)
            addChild(container)
            ringContainers.append(RingContainer(node: container, ring: ring, radius: radius, direction: ringDirections[index]))
            container.alpha = index == 0 ? 1.0 : 0.0
        }
        activeRingCount = 1
    }

    private func configurePlayer() {
        playerNode = assets.makePlayerNode()
        guard let firstRing = ringContainers.first else { return }
        firstRing.node.addChild(playerNode)
        playerNode.position = CGPoint(x: firstRing.radius, y: 0)
    }

    private func configureGhost() {
        let ghost = assets.makeGhostNode(radius: 32)
        ghost.name = "ghost"
        ghost.zPosition = 5
        addChild(ghost)
        ghostNode = ghost
        ghost.isHidden = false
    }

    private func configureSocialProof() {
        let names = ["Sarah", "Alex", "Priya", "Noah", "Luna", "Kai"]
        let name = names.randomElement() ?? "Sarah"
        let label = SKLabelNode(text: "\(name) just beat your score! Reclaim it?")
        label.fontName = "SFProRounded-Bold"
        label.fontSize = 16
        label.fontColor = GamePalette.neonMagenta
        label.position = CGPoint(x: 0, y: size.height * 0.35)
        label.alpha = 0
        addChild(label)
        socialProofLabel = label
        let sequence = SKAction.sequence([
            SKAction.wait(forDuration: 5.0),
            SKAction.fadeIn(withDuration: 0.5),
            SKAction.wait(forDuration: 2.5),
            SKAction.fadeOut(withDuration: 0.5)
        ])
        label.run(SKAction.repeatForever(sequence))
    }

    private func configureHUD() {
        [scoreStatNode, multiplierStatNode, levelStatNode, powerupStatNode].forEach { $0?.removeFromParent() }
        streakBadge?.removeFromParent()
        eventBannerNode?.removeFromParent()

        scoreLabel = nil
        multiplierLabel = nil
        levelLabel = nil
        powerupLabel = nil
        streakTitleLabel = nil
        streakSubtitleLabel = nil
        eventBannerLabel = nil

        let statSize = CGSize(width: min(size.width * 0.32, 220), height: 64)
        let statConfigurations: [(title: String, value: String, icon: InterfaceIcon, assign: (SKSpriteNode, SKLabelNode?) -> Void)] = [
            ("Level", "1", .level, { node, value in
                self.levelStatNode = node
                self.levelLabel = value
            }),
            ("Score", "0", .trophy, { node, value in
                self.scoreStatNode = node
                self.scoreLabel = value
            }),
            ("Multiplier", "x1.0", .streak, { node, value in
                self.multiplierStatNode = node
                self.multiplierLabel = value
            })
        ]

        for configuration in statConfigurations {
            let node = assets.makeHUDStatNode(title: configuration.title,
                                              value: configuration.value,
                                              size: statSize,
                                              icon: configuration.icon)
            node.zPosition = 50
            addChild(node)
            let valueLabel = node.childNode(withName: "hud_value") as? SKLabelNode
            configuration.assign(node, valueLabel)
        }

        let powerStatSize = CGSize(width: min(size.width * 0.65, 320), height: 60)
        let powerStat = assets.makeHUDStatNode(title: "Power-Ups",
                                               value: "None",
                                               size: powerStatSize,
                                               icon: .power)
        powerStat.zPosition = 50
        addChild(powerStat)
        powerupStatNode = powerStat
        powerupLabel = powerStat.childNode(withName: "hud_value") as? SKLabelNode
        powerupLabel?.fontColor = UIColor.white.withAlphaComponent(0.85)

        let streak = assets.makeBadgeNode(title: "Build your streak",
                                          subtitle: "Daily boost inactive",
                                          size: CGSize(width: min(size.width * 0.45, 260), height: 64),
                                          icon: .streak)
        streak.alpha = 0.45
        streak.zPosition = 50
        addChild(streak)
        streakBadge = streak
        streakTitleLabel = streak.childNode(withName: "badge_title") as? SKLabelNode
        streakSubtitleLabel = streak.childNode(withName: "badge_subtitle") as? SKLabelNode

        let banner = assets.makeEventBanner(size: CGSize(width: min(size.width * 0.7, 340), height: 56), icon: .alert)
        banner.zPosition = 60
        banner.alpha = 0
        addChild(banner)
        eventBannerNode = banner
        eventBannerLabel = banner.childNode(withName: "banner_label") as? SKLabelNode
        eventBannerLabel?.text = ""

        activePowerupTypes.removeAll()
        layoutHUD()
        updateHUD()
        updatePowerupHUDIfNeeded()
        updateStreakBadge()
    }

    private func layoutHUD() {
        let topY = size.height * 0.42
        let spacing: CGFloat = 14

        let topStats = [levelStatNode, scoreStatNode, multiplierStatNode].compactMap { $0 }
        let totalWidth = topStats.reduce(0) { $0 + $1.size.width } + spacing * CGFloat(max(topStats.count - 1, 0))
        var currentX = -totalWidth / 2

        for node in topStats {
            let centerX = currentX + node.size.width / 2
            node.position = CGPoint(x: centerX, y: topY)
            currentX += node.size.width + spacing
        }

        if let badge = streakBadge {
            let rightEdge = topStats.last.map { $0.position.x + $0.size.width / 2 } ?? (badge.size.width / 2)
            let badgeYOffset = ((topStats.first?.size.height ?? badge.size.height) / 2) + badge.size.height / 2 + 16
            badge.position = CGPoint(x: rightEdge, y: topY - badgeYOffset)
        }

        if let powerNode = powerupStatNode {
            powerNode.position = CGPoint(x: 0, y: -size.height * 0.42)
        }

        if let banner = eventBannerNode {
            banner.position = CGPoint(x: 0, y: size.height * 0.32)
        }

        inversionOverlay?.position = .zero
        inversionOverlay?.size = size
    }

    private func updateHUD() {
        if let formatted = scoreFormatter.string(from: NSNumber(value: viewModel.score)) {
            scoreLabel?.text = formatted
        } else {
            scoreLabel?.text = "\(viewModel.score)"
        }
        let totalMultiplier = Double(viewModel.totalMultiplier())
        multiplierLabel?.text = String(format: "x%.1f", totalMultiplier)
        levelLabel?.text = "\(viewModel.level)"
        updateStreakBadge()
    }

    private func updateStreakBadge() {
        guard let badge = streakBadge else { return }
        if viewModel.isStreakMultiplierActive {
            let multiplier = Double(viewModel.streakMultiplier)
            streakTitleLabel?.text = String(format: "Streak x%.1f", multiplier)
            streakSubtitleLabel?.text = "\(viewModel.streakDays)d active boost"
            badge.alpha = 1.0
            if badge.action(forKey: streakPulseActionKey) == nil {
                let pulse = SKAction.sequence([
                    SKAction.scale(to: 1.05, duration: 0.45),
                    SKAction.scale(to: 1.0, duration: 0.45)
                ])
                badge.run(SKAction.repeatForever(pulse), withKey: streakPulseActionKey)
            }
        } else {
            streakTitleLabel?.text = "Build your streak"
            streakSubtitleLabel?.text = "Daily boost inactive"
            badge.alpha = 0.4
            badge.removeAction(forKey: streakPulseActionKey)
            badge.setScale(1.0)
        }
    }

    private func updatePowerupHUD() {
        let current = Set(powerups.activeTypes)
        if current.isEmpty {
<<<<<<< HEAD
            powerupLabel?.text = "None"
            powerupLabel?.fontColor = UIColor.white.withAlphaComponent(0.85)
        } else {
            let names = current.map { $0.displayName }.sorted()
            powerupLabel?.text = names.joined(separator: ", ")
            powerupLabel?.fontColor = GamePalette.cyan
=======
            if !activePowerupTypes.isEmpty {
                powerupLabel?.text = "Power-ups: None"
                powerupLabel?.fontColor = UIColor.white.withAlphaComponent(0.8)
            }
            activePowerupTypes = []
            return
>>>>>>> 24e10a97
        }

        activePowerupTypes = current
        var highlightLowTime = false
        let descriptions = current.sorted { $0.displayName < $1.displayName }.map { type -> String in
            if let remaining = powerups.timeRemaining(for: type, currentTime: currentTimeSnapshot) {
                let clamped = max(0, remaining)
                if clamped < 1.0 { highlightLowTime = true }
                return "\(type.displayName) " + String(format: "%.1fs", clamped)
            }
            return type.displayName
        }
        powerupLabel?.text = "Power-ups: " + descriptions.joined(separator: ", ")
        powerupLabel?.fontColor = highlightLowTime ? GamePalette.solarGold : GamePalette.cyan
    }

    private func updateShieldAura() {
        let shieldActive = powerups.isActive(.shield, currentTime: currentTimeSnapshot)
        if shieldActive {
            guard shieldAura == nil else { return }
            let radius = max(playerNode.frame.width / 2 + 14, 24)
            let aura = SKShapeNode(circleOfRadius: radius)
            aura.strokeColor = GamePalette.cyan
            aura.fillColor = GamePalette.cyan.withAlphaComponent(0.15)
            aura.lineWidth = 3
            aura.glowWidth = 8
            aura.alpha = 0
            aura.zPosition = -1
            let pulse = SKAction.sequence([
                SKAction.scale(to: 1.05, duration: 0.4),
                SKAction.scale(to: 1.0, duration: 0.4)
            ])
            aura.run(SKAction.repeatForever(pulse))
            aura.run(SKAction.fadeIn(withDuration: 0.2))
            playerNode.addChild(aura)
            shieldAura = aura
        } else if let aura = shieldAura {
            aura.run(SKAction.sequence([
                SKAction.fadeOut(withDuration: 0.2),
                SKAction.removeFromParent()
            ]))
            shieldAura = nil
        }
    }

    private func emitNearMiss(at position: CGPoint) {
        guard let texture = nearMissTexture else { return }
        let emitter = SKEmitterNode()
        emitter.particleTexture = texture
        emitter.numParticlesToEmit = 28
        emitter.particleLifetime = 0.6
        emitter.particleBirthRate = 200
        emitter.particleAlpha = 0.9
        emitter.particleAlphaSpeed = -1.2
        emitter.particleSpeed = 120
        emitter.particleSpeedRange = 40
        emitter.particleScale = 0.35
        emitter.particleScaleSpeed = -0.2
        emitter.particleColorBlendFactor = 1
        emitter.particleColor = GamePalette.solarGold
        emitter.position = position
        emitter.zPosition = 80
        addChild(emitter)
        emitter.run(SKAction.sequence([
            SKAction.wait(forDuration: 0.7),
            SKAction.removeFromParent()
        ]))
    }

    private func showScorePopup(for points: Int, at position: CGPoint) {
        let label = SKLabelNode(fontNamed: "SFProRounded-Bold")
        label.fontSize = 16
        label.fontColor = GamePalette.solarGold
        label.text = "+\(points)"
        label.position = position
        label.zPosition = 80
        label.alpha = 0
        addChild(label)
        let rise = SKAction.moveBy(x: 0, y: 32, duration: 0.6)
        let fadeIn = SKAction.fadeAlpha(to: 1.0, duration: 0.1)
        let fadeOut = SKAction.fadeOut(withDuration: 0.5)
        label.run(SKAction.sequence([
            fadeIn,
            SKAction.group([rise, fadeOut]),
            SKAction.removeFromParent()
        ]))

        if let texture = scoreBurstTexture {
            let emitter = SKEmitterNode()
            emitter.particleTexture = texture
            emitter.numParticlesToEmit = 18
            emitter.particleLifetime = 0.4
            emitter.particleBirthRate = 150
            emitter.particleAlpha = 0.8
            emitter.particleAlphaSpeed = -1.5
            emitter.particleSpeed = 90
            emitter.particleScale = 0.3
            emitter.particleScaleSpeed = -0.2
            emitter.particleColorBlendFactor = 1
            emitter.particleColor = GamePalette.neonMagenta
            emitter.position = position
            emitter.zPosition = 75
            addChild(emitter)
            emitter.run(SKAction.sequence([
                SKAction.wait(forDuration: 0.5),
                SKAction.removeFromParent()
            ]))
        }
    }

    private func showEventBanner(_ text: String) {
        guard let banner = eventBannerNode, let label = eventBannerLabel else { return }
        label.text = text
        banner.removeAllActions()
        banner.alpha = 0
        banner.setScale(0.95)
        let scaleUp = SKAction.scale(to: 1.05, duration: 0.18)
        scaleUp.timingMode = .easeOut
        let settle = SKAction.scale(to: 1.0, duration: 0.2)
        settle.timingMode = .easeInEaseOut
        let appear = SKAction.group([
            SKAction.fadeIn(withDuration: 0.22),
            SKAction.sequence([scaleUp, settle])
        ])
        let hold = SKAction.wait(forDuration: 1.6)
        let fadeOut = SKAction.fadeOut(withDuration: 0.3)
        banner.run(SKAction.sequence([appear, hold, fadeOut]))
    }

    private func refreshStreakIfNeeded() {
        let active = viewModel.isStreakMultiplierActive
        let multiplier = viewModel.streakMultiplier
        if active != lastStreakActive || abs(multiplier - lastStreakMultiplier) > 0.001 {
            lastStreakActive = active
            lastStreakMultiplier = multiplier
            updateHUD()
        }
    }

    // MARK: - Touch Handling

    public override func touchesBegan(_ touches: Set<UITouch>, with event: UIEvent?) {
        guard !isGameOver else { return }
        touchBeganTime = currentTimeSnapshot
        doubleFlipArmed = false
    }

    public override func touchesMoved(_ touches: Set<UITouch>, with event: UIEvent?) {
        guard !isGameOver, let start = touchBeganTime else { return }
        if !doubleFlipArmed && currentTimeSnapshot - start >= GameConstants.doubleFlipHoldThreshold {
            doubleFlipArmed = true
            doubleFlipReadyTime = currentTimeSnapshot
        }
    }

    public override func touchesEnded(_ touches: Set<UITouch>, with event: UIEvent?) {
        guard !isGameOver else { return }
        defer { touchBeganTime = nil }
        let now = currentTimeSnapshot
        if doubleFlipArmed && now - doubleFlipReadyTime <= GameConstants.doubleFlipReleaseWindow {
            performFlip(doubleJump: true)
        } else {
            performFlip(doubleJump: false)
        }
    }

    public override func touchesCancelled(_ touches: Set<UITouch>, with event: UIEvent?) {
        guard !isGameOver else { return }
        touchBeganTime = nil
        doubleFlipArmed = false
    }

    private func performFlip(doubleJump: Bool) {
        guard currentTimeSnapshot - lastTapTime >= GameConstants.tapCooldown else { return }
        guard let parent = playerNode.parent, let currentIndex = ringContainers.firstIndex(where: { $0.node == parent }) else { return }
        var step = doubleJump ? 2 : 1
        if currentIndex >= activeRingCount - 1 {
            step = -step
        }
        var targetIndex = currentIndex + step
        if targetIndex < 0 {
            targetIndex = min(activeRingCount - 1, currentIndex + abs(step))
        } else if targetIndex >= activeRingCount {
            targetIndex = max(0, currentIndex - abs(step))
        }
        guard targetIndex != currentIndex else { return }
        let targetRing = ringContainers[targetIndex]
        let converted = parent.convert(playerNode.position, to: self)
        let local = convert(converted, to: targetRing.node)
        playerNode.removeFromParent()
        targetRing.node.addChild(playerNode)
        let destination = local.normalized(to: targetRing.radius)
        playerNode.position = destination
        let move = SKAction.move(to: destination, duration: 0.12)
        move.timingMode = .easeInEaseOut
        playerNode.run(move)
        lastTapTime = currentTimeSnapshot
        viewModel.registerFlip()
        if doubleJump {
            sound.play(.nearMiss)
        }
    }

    // MARK: - Update Loop

    public override func update(_ currentTime: TimeInterval) {
        if lastUpdate == 0 { lastUpdate = currentTime }
        let delta = currentTime - lastUpdate
        lastUpdate = currentTime
        currentTimeSnapshot = currentTime
        guard !isGameOver else { return }

        if let start = touchBeganTime, !doubleFlipArmed && currentTime - start >= GameConstants.doubleFlipHoldThreshold {
            doubleFlipArmed = true
            doubleFlipReadyTime = currentTime
        }

        if gravityEnds > 0 && currentTime >= gravityEnds {
            gravityEnds = 0
            showEventBanner("Gravity normalized")
        }
        if meteorShowerEnds > 0 && currentTime >= meteorShowerEnds {
            meteorShowerEnds = 0
            stopMeteorEmitter()
        }
        if inversionEnds > 0 && currentTime >= inversionEnds {
            inversionEnds = 0
        }

        replayRecorder.update(deltaTime: delta, scene: self)

        updateRings(delta: delta)
        updateSpawn(delta: delta, currentTime: currentTime)
        updateObstacles(currentTime: currentTime)
        updatePowerups(currentTime: currentTime)
        updateGhostFollowing()
        applyMagnetIfNeeded(delta: delta)
        updateShieldAura()
        updatePowerupHUD()
        refreshStreakIfNeeded()
        handleSpecialEvents()
    }

    private func updateRings(delta: TimeInterval) {
        var speed = viewModel.currentSpeed()
        if let slow = powerups.currentPowerUp(of: .slowMo)?.slowFactor {
            speed *= slow
        }
        for (index, container) in ringContainers.enumerated() {
            guard index < activeRingCount else {
                container.node.alpha = max(container.node.alpha - CGFloat(delta) * 2.0, 0.0)
                continue
            }
            container.node.alpha = min(container.node.alpha + CGFloat(delta) * 2.0, 1.0)
            let direction = gravityEnds > 0 && currentTimeSnapshot < gravityEnds ? -container.direction : container.direction
            let angularVelocity = (speed / container.radius) * direction
            container.node.zRotation += angularVelocity * CGFloat(delta)
        }
    }

    private func updateSpawn(delta: TimeInterval, currentTime: TimeInterval) {
        spawnTimer += delta
        var spawnRate = meteorShowerEnds > currentTime ? max(0.2, viewModel.currentSpawnRate() * 0.6) : viewModel.currentSpawnRate()
        if let slow = powerups.currentPowerUp(of: .slowMo)?.slowFactor, slow > 0 {
            spawnRate /= Double(slow)
        }
        while spawnTimer >= spawnRate {
            spawnTimer -= spawnRate
            spawnObstacle(at: currentTime)
        }
    }

    @discardableResult
    private func spawnObstacle(at time: TimeInterval, colorOverride: UIColor? = nil) -> SKShapeNode? {
        guard let (ring, index) = availableRingForSpawn() else { return nil }
        let obstacle = obstaclePool.spawn()
        let angle = CGFloat.random(in: 0...(2 * .pi))
        obstacle.zRotation = angle
        obstacle.position = CGPoint(x: cos(angle) * ring.radius, y: sin(angle) * ring.radius)
        let meteorActive = meteorShowerEnds > currentTimeSnapshot
        if let override = colorOverride {
            obstacle.fillColor = override
            obstacle.strokeColor = override
        } else if meteorActive {
            let rainbow = UIColor(hue: CGFloat.random(in: 0...1), saturation: 0.9, brightness: 1.0, alpha: 1.0)
            obstacle.fillColor = rainbow
            obstacle.strokeColor = rainbow
        } else {
            obstacle.fillColor = GamePalette.solarGold
            obstacle.strokeColor = GamePalette.cyan
        }
        ring.node.addChild(obstacle)
        obstacle.userData?["spawn"] = time
        obstacle.userData?["near"] = false
        obstacle.userData?["ringIndex"] = index
        if tutorialObstaclesRemaining > 0 {
            tutorialObstaclesRemaining -= 1
            showGhostGuidance(for: obstacle, on: ring)
        }
        if Int.random(in: 0..<100) < 8 {
            spawnPowerUp(on: ring, angle: angle + .pi / 4)
        }
        return obstacle
    }

    private func availableRingForSpawn() -> (RingContainer, Int)? {
        adjustActiveRingsIfNeeded()
        let rings = Array(ringContainers.prefix(activeRingCount))
        guard !rings.isEmpty else { return nil }
        let index = Int.random(in: 0..<rings.count)
        return (rings[index], index)
    }

    private func adjustActiveRingsIfNeeded() {
        let newActive: Int
        if viewModel.level <= 3 {
            newActive = 1
        } else if viewModel.level <= 6 {
            newActive = 2
        } else {
            newActive = GameConstants.maxRings
        }
        if newActive != activeRingCount {
            activeRingCount = newActive
        }
    }

    private func spawnPowerUp(on ring: RingContainer, angle: CGFloat) {
        let typeRoll = Int.random(in: 0..<3)
        let type: PowerUpType
        switch typeRoll {
        case 0: type = .shield
        case 1: type = .slowMo
        default: type = .magnet
        }
        let node = assets.makePowerUpNode(of: type)
        node.position = CGPoint(x: cos(angle) * ring.radius, y: sin(angle) * ring.radius)
        ring.node.addChild(node)
        node.userData = ["spawn": currentTimeSnapshot, "type": type.rawValue]
        powerUpNodes.append(node)
    }

    private func attachMeteorTrail(to obstacle: SKShapeNode, color: UIColor) {
        guard let meteorTexture = meteorParticleTexture else { return }
        let emitter = SKEmitterNode()
        emitter.name = "meteorTrail"
        emitter.particleTexture = meteorTexture
        emitter.particleBirthRate = 120
        emitter.particleLifetime = 1.2
        emitter.particleAlpha = 0.9
        emitter.particleAlphaSpeed = -1.1
        emitter.particleScale = 0.35
        emitter.particleScaleRange = 0.1
        emitter.particleScaleSpeed = -0.25
        emitter.particleSpeed = 140
        emitter.particleSpeedRange = 80
        emitter.emissionAngleRange = .pi * 2
        emitter.particleColorBlendFactor = 1
        emitter.particleColor = color
        emitter.targetNode = self
        emitter.zPosition = -1
        obstacle.addChild(emitter)
    }

    private func updateObstacles(currentTime: TimeInterval) {
        for obstacle in obstaclePool.allActive() {
            guard let spawnTime = obstacle.userData?["spawn"] as? TimeInterval else { continue }
            if currentTime - spawnTime > 6.0 {
                obstacleCleared(obstacle)
                continue
            }
            handleNearMissCheck(for: obstacle)
        }
    }

    private func obstacleCleared(_ obstacle: SKShapeNode) {
        let points = viewModel.handleSafePass()
        obstaclePool.recycle(obstacle)
        updateHUD()
        let playerPosition = playerNode.parent?.convert(playerNode.position, to: self) ?? .zero
        showScorePopup(for: points, at: playerPosition)
        if viewModel.level != lastKnownLevel {
            lastKnownLevel = viewModel.level
            showEventBanner("Level \(viewModel.level) unlocked")
        }
    }

    private func handleNearMissCheck(for obstacle: SKShapeNode) {
        let playerPosition = playerNode.parent?.convert(playerNode.position, to: self) ?? .zero
        let obstaclePosition = obstacle.parent?.convert(obstacle.position, to: self) ?? .zero
        let distance = hypot(playerPosition.x - obstaclePosition.x, playerPosition.y - obstaclePosition.y)
        let alreadyNear = obstacle.userData?["near"] as? Bool ?? false
        if distance < GameConstants.nearMissDistance && !alreadyNear {
            obstacle.userData?["near"] = true
            viewModel.handleNearMiss()
            sound.play(.nearMiss)
            updateHUD()
            emitNearMiss(at: playerPosition)
        }
    }

    private func updatePowerups(currentTime: TimeInterval) {
        powerups.update(currentTime: currentTime)
        for (index, node) in powerUpNodes.enumerated().reversed() {
            let playerPosition = playerNode.parent?.convert(playerNode.position, to: self) ?? .zero
            let nodePosition = node.parent?.convert(node.position, to: self) ?? .zero
            let distance = hypot(playerPosition.x - nodePosition.x, playerPosition.y - nodePosition.y)
            if distance < 36 {
                applyPowerUp(node)
                powerUpNodes.remove(at: index)
            } else if let spawn = node.userData?["spawn"] as? TimeInterval, currentTime - spawn > 5.0 {
                node.removeFromParent()
                powerUpNodes.remove(at: index)
            }
        }
    }

    private func applyPowerUp(_ node: SKShapeNode) {
        guard let type = determinePowerUpType(from: node) else { return }
        node.removeFromParent()
        let currentTime = currentTimeSnapshot
        let powerUp: PowerUp
        switch type {
        case .shield:
            powerUp = .shield(duration: GameConstants.powerupShieldDuration)
        case .slowMo:
            powerUp = .slowMo(factor: GameConstants.powerupSlowFactor, duration: GameConstants.powerupShieldDuration)
        case .magnet:
            powerUp = .magnet(strength: GameConstants.magnetStrength, duration: GameConstants.powerupShieldDuration)
        }
        powerups.activate(powerUp, currentTime: currentTime)
        viewModel.registerPowerup(powerUp)
        updatePowerupHUD()
        updateShieldAura()
    }

    private func determinePowerUpType(from node: SKShapeNode) -> PowerUpType? {
        guard let raw = node.userData?["type"] as? String,
              let type = PowerUpType(rawValue: raw) else { return nil }
        return type
    }

    private func updateGhostFollowing() {
        guard let ghost = ghostNode, tutorialObstaclesRemaining > 0 else {
            ghostNode?.removeFromParent()
            ghostNode = nil
            return
        }
        guard let ring = ringContainers.first else { return }
        let angle = playerNode.parent?.convert(playerNode.position, to: ring.node) ?? .zero
        let currentAngle = atan2(angle.y, angle.x)
        let ghostTarget = CGPoint(x: cos(currentAngle) * (ring.radius + 30), y: sin(currentAngle) * (ring.radius + 30))
        let action = SKAction.move(to: ghostTarget, duration: 0.3)
        action.timingMode = .easeInEaseOut
        ghost.run(action)
    }

    private func showGhostGuidance(for obstacle: SKShapeNode, on ring: RingContainer) {
        guard let ghost = ghostNode else { return }
        let obstaclePosition = obstacle.parent?.convert(obstacle.position, to: self) ?? .zero
        let angle = atan2(obstaclePosition.y, obstaclePosition.x)
        let safeAngle = angle + (.pi / 2)
        let points = [CGPoint(x: cos(angle) * (ring.radius + 20), y: sin(angle) * (ring.radius + 20)),
                      CGPoint(x: cos(safeAngle) * (ring.radius + 20), y: sin(safeAngle) * (ring.radius + 20))]
        let path = CGMutablePath()
        path.move(to: points[0])
        path.addLine(to: points[1])
        let follow = SKAction.follow(path, asOffset: false, orientToPath: false, duration: 0.6)
        follow.timingMode = .easeInEaseOut
        ghost.run(follow)
    }

    private func applyMagnetIfNeeded(delta: TimeInterval) {
        guard let magnet = powerups.currentPowerUp(of: .magnet),
              let strength = magnet.magnetStrength,
              powerups.isActive(.magnet, currentTime: currentTimeSnapshot) else { return }
        let obstacles = obstaclePool.allActive()
        guard !obstacles.isEmpty, let parent = playerNode.parent else { return }
        let playerPosition = parent.convert(playerNode.position, to: self)
        guard let obstacle = obstacles.min(by: { lhs, rhs in
            let left = lhs.parent?.convert(lhs.position, to: self) ?? .zero
            let right = rhs.parent?.convert(rhs.position, to: self) ?? .zero
            return playerPosition.distance(to: left) < playerPosition.distance(to: right)
        }) else { return }
        let obstaclePosition = obstacle.parent?.convert(obstacle.position, to: self) ?? .zero
        let safeAngle = atan2(obstaclePosition.y, obstaclePosition.x) + (.pi / 2)
        let currentAngle = atan2(playerPosition.y, playerPosition.x)
        let difference = shortestAngleBetween(currentAngle, safeAngle)
        guard abs(difference) > 0.001 else { return }
        let clampStrength = min(0.35, max(0.1, strength / 200.0))
        let adjustment = difference * clampStrength * CGFloat(delta * 60.0)
        let radius = playerPosition.length()
        guard radius > GameConstants.magnetSafeZoneRadius else { return }
        let newAngle = currentAngle + adjustment
        let newPosition = CGPoint(x: cos(newAngle) * radius, y: sin(newAngle) * radius)
        playerNode.position = convert(newPosition, to: parent)
    }

    private func handleSpecialEvents() {
        let score = viewModel.score
        if score >= 69 && !specialEventsTriggered.contains(69) {
            specialEventsTriggered.insert(69)
            triggerColorInversion()
        }
        if score >= 420 && !specialEventsTriggered.contains(420) {
            specialEventsTriggered.insert(420)
            triggerMeteorShower()
        }
        if score >= 999 && !specialEventsTriggered.contains(999) {
            specialEventsTriggered.insert(999)
            triggerGravityReversal()
        }
    }

    private func triggerColorInversion() {
        inversionEnds = currentTimeSnapshot + GameConstants.inversionDuration
        let overlay: SKSpriteNode
        if let existing = inversionOverlay {
            overlay = existing
        } else {
            overlay = SKSpriteNode(color: .white, size: size)
            overlay.blendMode = .difference
            overlay.zPosition = 100
            overlay.alpha = 0
            addChild(overlay)
            inversionOverlay = overlay
        }
        overlay.removeAllActions()
        overlay.position = .zero
        overlay.size = size
        let duration = GameConstants.inversionDuration
        overlay.run(SKAction.sequence([
            SKAction.fadeAlpha(to: 1.0, duration: 0.3),
            SKAction.wait(forDuration: max(0, duration - 0.6)),
            SKAction.fadeAlpha(to: 0.0, duration: 0.3),
            SKAction.run { [weak self] in
                guard let self else { return }
                if self.currentTimeSnapshot >= self.inversionEnds {
                    self.inversionOverlay?.removeFromParent()
                    self.inversionOverlay = nil
                }
                self.inversionEnds = 0
            }
        ]))
        playEventCelebration()
        showEventBanner("Color inversion!")
    }

    private func triggerMeteorShower() {
        meteorShowerEnds = currentTimeSnapshot + GameConstants.meteorShowerDuration
        startMeteorEmitter()
        for _ in 0..<10 {
            let rainbow = UIColor(hue: CGFloat.random(in: 0...1), saturation: 0.9, brightness: 1.0, alpha: 1.0)
            if let meteor = spawnObstacle(at: currentTimeSnapshot, colorOverride: rainbow) {
                attachMeteorTrail(to: meteor, color: rainbow)
            }
        }
        playEventCelebration()
        showEventBanner("Rainbow meteor shower!")
    }

    private func triggerGravityReversal() {
        gravityEnds = currentTimeSnapshot + GameConstants.gravityReversalDuration
        playEventCelebration()
        showEventBanner("Gravity reversed!")
    }

    private func playEventCelebration() {
        sound.play(.milestone)
        haptics.milestone()
    }

    private func startMeteorEmitter() {
        stopMeteorEmitter(immediate: true)
        guard let texture = meteorParticleTexture else { return }
        let emitter = SKEmitterNode()
        emitter.particleTexture = texture
        emitter.particleBirthRate = 160
        emitter.particleLifetime = 1.2
        emitter.particleSpeed = 260
        emitter.particleSpeedRange = 90
        emitter.emissionAngle = -.pi / 2.3
        emitter.emissionAngleRange = .pi / 6
        emitter.particlePositionRange = CGVector(dx: size.width * 1.1, dy: 0)
        emitter.position = CGPoint(x: 0, y: size.height * 0.45)
        emitter.zPosition = 30
        emitter.particleAlpha = 0.9
        emitter.particleAlphaSpeed = -1.0
        emitter.particleScale = 0.35
        emitter.particleScaleSpeed = -0.22
        emitter.particleRotation = -.pi / 4
        emitter.particleColorBlendFactor = 1.0
        emitter.particleBlendMode = .add
        let sequence = SKKeyframeSequence(keyframeValues: [
            UIColor.red,
            UIColor.orange,
            UIColor.yellow,
            UIColor.green,
            UIColor.cyan,
            UIColor.blue,
            UIColor.purple
        ], times: [0, 0.16, 0.33, 0.5, 0.66, 0.83, 1.0].map { NSNumber(value: $0) })
        emitter.particleColorSequence = sequence
        emitter.alpha = 0
        addChild(emitter)
        emitter.run(SKAction.fadeIn(withDuration: 0.25))
        meteorEmitter = emitter
    }

    private func stopMeteorEmitter(immediate: Bool = false) {
        guard let emitter = meteorEmitter else { return }
        emitter.removeAllActions()
        if immediate {
            emitter.removeFromParent()
            meteorEmitter = nil
            return
        }
        let cleanup = SKAction.run { [weak self] in self?.meteorEmitter = nil }
        emitter.run(SKAction.sequence([
            SKAction.fadeOut(withDuration: 0.3),
            SKAction.removeFromParent(),
            cleanup
        ]))
    }

    // MARK: - Contact Handling

    public func didBegin(_ contact: SKPhysicsContact) {
        guard !isGameOver else { return }
        let bodies = [contact.bodyA, contact.bodyB]
        if bodies.contains(where: { $0.categoryBitMask == PhysicsCategory.obstacle }) &&
            bodies.contains(where: { $0.categoryBitMask == PhysicsCategory.player }) {
            handleCollision(withShieldCheck: powerups.isActive(.shield, currentTime: currentTimeSnapshot))
        }
        if bodies.contains(where: { $0.categoryBitMask == PhysicsCategory.powerUp }) &&
            bodies.contains(where: { $0.categoryBitMask == PhysicsCategory.player }) {
            if let powerUpNode = (bodies.first { $0.categoryBitMask == PhysicsCategory.powerUp }?.node) as? SKShapeNode {
                applyPowerUp(powerUpNode)
            }
        }
    }

    private func handleCollision(withShieldCheck hasShield: Bool) {
        if hasShield {
            sound.play(.collision)
            return
        }
        shake(intensity: 6.0)
        endGame()
    }

    private func endGame() {
        guard !isGameOver else { return }
        isGameOver = true
        viewModel.registerCollision()
        viewModel.finalizeScore()
        shieldAura?.removeAllActions()
        shieldAura?.removeFromParent()
        shieldAura = nil
        inversionOverlay?.removeAllActions()
        inversionOverlay?.removeFromParent()
        inversionOverlay = nil
        stopMeteorEmitter(immediate: true)
        inversionEnds = 0
        eventBannerNode?.removeAllActions()
        eventBannerNode?.alpha = 0
        let result = GameResult(score: viewModel.score,
                                duration: viewModel.elapsedTime,
                                nearMisses: viewModel.nearMisses,
                                replayData: replayRecorder.generateGIF(),
                                triggeredEvents: Array(specialEventsTriggered))
        gameDelegate?.gameSceneDidEnd(self, result: result)
    }

    // MARK: - Revive

    public func revivePlayer(withShield: Bool) {
        guard isGameOver else { return }
        isGameOver = false
        if withShield {
            powerups.activate(.shield(duration: GameConstants.powerupShieldDuration), currentTime: currentTimeSnapshot)
        }
        stopMeteorEmitter(immediate: true)
        meteorShowerEnds = 0
        gravityEnds = 0
        inversionEnds = 0
        updateShieldAura()
        updatePowerupHUD()
        updateHUD()
        spawnTimer = 0
        specialEventsTriggered.removeAll()
        obstaclePool.allActive().forEach { obstaclePool.recycle($0) }
        lastTapTime = currentTimeSnapshot
    }
}

private extension CGPoint {
    func length() -> CGFloat {
        sqrt(x * x + y * y)
    }

    func normalized(to radius: CGFloat) -> CGPoint {
        let currentLength = length()
        guard currentLength > 0 else { return CGPoint(x: radius, y: 0) }
        let scale = radius / currentLength
        return CGPoint(x: x * scale, y: y * scale)
    }

    func distance(to point: CGPoint) -> CGFloat {
        hypot(point.x - x, point.y - y)
    }
}

private func shortestAngleBetween(_ angle1: CGFloat, _ angle2: CGFloat) -> CGFloat {
    var difference = angle2 - angle1
    while difference > .pi { difference -= 2 * .pi }
    while difference < -.pi { difference += 2 * .pi }
    return difference
}

public extension SKScene {
    func shake(intensity: CGFloat = 5.0) {
        let sequence = SKAction.sequence([
            SKAction.moveBy(x: intensity, y: 0, duration: 0.05),
            SKAction.moveBy(x: -intensity * 2, y: 0, duration: 0.05),
            SKAction.moveBy(x: intensity, y: 0, duration: 0.05)
        ])
        run(sequence)
    }
}<|MERGE_RESOLUTION|>--- conflicted
+++ resolved
@@ -296,15 +296,7 @@
     private lazy var nearMissTexture: SKTexture? = assets.makeParticleTexture(radius: 6, color: GamePalette.solarGold)
     private lazy var scoreBurstTexture: SKTexture? = assets.makeParticleTexture(radius: 4, color: GamePalette.neonMagenta)
     private lazy var meteorParticleTexture: SKTexture? = assets.makeParticleTexture(radius: 3, color: .white)
-<<<<<<< HEAD
-    private lazy var scoreFormatter: NumberFormatter = {
-        let formatter = NumberFormatter()
-        formatter.numberStyle = .decimal
-        formatter.maximumFractionDigits = 0
-        return formatter
-    }()
-=======
->>>>>>> 24e10a97
+
 
     private var currentTimeSnapshot: TimeInterval = 0
 
@@ -565,22 +557,8 @@
     private func updatePowerupHUD() {
         let current = Set(powerups.activeTypes)
         if current.isEmpty {
-<<<<<<< HEAD
-            powerupLabel?.text = "None"
-            powerupLabel?.fontColor = UIColor.white.withAlphaComponent(0.85)
-        } else {
-            let names = current.map { $0.displayName }.sorted()
-            powerupLabel?.text = names.joined(separator: ", ")
-            powerupLabel?.fontColor = GamePalette.cyan
-=======
-            if !activePowerupTypes.isEmpty {
-                powerupLabel?.text = "Power-ups: None"
-                powerupLabel?.fontColor = UIColor.white.withAlphaComponent(0.8)
-            }
-            activePowerupTypes = []
-            return
->>>>>>> 24e10a97
-        }
+
+       
 
         activePowerupTypes = current
         var highlightLowTime = false
