import Foundation
import SpriteKit
import UIKit
import MobileCoreServices
import ImageIO

public protocol GameSceneDelegate: AnyObject {
    func gameSceneDidEnd(_ scene: GameScene, result: GameResult)
}

public struct GameResult {
    public let score: Int
    public let duration: TimeInterval
    public let nearMisses: Int
    public let replayData: Data?
    public let triggeredEvents: [Int]
}

public final class GameScene: SKScene, SKPhysicsContactDelegate {

    // MARK: - Nested Types

    private final class RingContainer {
        let node: SKNode
        let ring: SKShapeNode
        let radius: CGFloat
        var angularVelocity: CGFloat
        let direction: CGFloat

        init(node: SKNode, ring: SKShapeNode, radius: CGFloat, direction: CGFloat) {
            self.node = node
            self.ring = ring
            self.radius = radius
            self.direction = direction
            self.angularVelocity = 0
        }
    }

    public final class ViewModel {
        private(set) var score: Int = 0
        private(set) var currentMultiplier: CGFloat = 1.0
        private(set) var level: Int = 1
        private var scoreActions: Int = 0
        private var milestoneSet: Set<Int>
        private let analytics: AnalyticsTracking
        private let data: GameData
        private let startDate = Date()
        private let sound: SoundPlaying
        private let haptics: HapticProviding
        private(set) var nearMisses: Int = 0

        init(analytics: AnalyticsTracking,
             data: GameData,
             sound: SoundPlaying,
             haptics: HapticProviding) {
            self.analytics = analytics
            self.data = data
            self.sound = sound
            self.haptics = haptics
            self.milestoneSet = Set(GameConstants.milestoneScores)
        }

        var elapsedTime: TimeInterval { Date().timeIntervalSince(startDate) }

        var streakMultiplier: CGFloat {
            if data.dailyStreak.isMultiplierActive {
                return CGFloat(data.dailyStreak.multiplierBonus)
            }
            return 1.0
        }

        var isStreakMultiplierActive: Bool { data.dailyStreak.isMultiplierActive }

        var streakDays: Int { data.dailyStreak.streakDays }

        func totalMultiplier() -> CGFloat {
            currentMultiplier * streakMultiplier
        }

        func currentGems() -> Int {
            data.gems
        }

        func canAfford(gems amount: Int) -> Bool {
            data.gems >= amount
        }

        @discardableResult
        func spendGems(_ amount: Int) -> Bool {
            guard data.gems >= amount else { return false }
            data.gems -= amount
            return true
        }

        func addGems(_ amount: Int) {
            data.gems += amount
        }

        func trackRewarded(placement: String) {
            analytics.track(.adWatched(placement: placement))
        }


        func currentGems() -> Int { data.gems }

        var shieldPurchaseCost: Int { GameConstants.shieldPowerupGemCost }

        func attemptShieldPurchase() -> Bool {
            guard data.spendGems(shieldPurchaseCost) else { return false }
            analytics.track(.gemsSpent(amount: shieldPurchaseCost, reason: "shield_powerup"))
            return true
        }

        func reset() {
            score = 0
            currentMultiplier = 1.0
            level = 1
            scoreActions = 0
            nearMisses = 0
            milestoneSet = Set(GameConstants.milestoneScores)
        }

        func handleNearMiss() {
            nearMisses += 1
            currentMultiplier += GameConstants.nearMissMultiplierGain
            haptics.nearMiss()
            analytics.track(.nearMiss(count: nearMisses))
        }

        @discardableResult
        func handleSafePass() -> Int {
            scoreActions += 1
            let points = Int(GameConstants.scorePerAction * totalMultiplier())
            score += points
            currentMultiplier = max(1.0, currentMultiplier * GameConstants.multiplierDecayFactor)
            if scoreActions % 20 == 0 {
                level += 1
            }
            checkMilestones()
            return points
        }

        func currentSpeed() -> CGFloat {
            GameConstants.baseSpeed * pow(GameConstants.speedMultiplier, CGFloat(max(level - 1, 0)))
        }

        func currentSpawnRate() -> TimeInterval {
            max(
                GameConstants.minimumSpawnRate,
                GameConstants.baseSpawnRate - (TimeInterval(level) * GameConstants.spawnRateReductionPerLevel)
            )
        }

        private func checkMilestones() {
            if milestoneSet.contains(score) {
                milestoneSet.remove(score)
                let nextMilestone = score + GameConstants.milestoneStep
                milestoneSet.insert(nextMilestone)
                sound.play(.milestone)
                haptics.milestone()
            }
        }

        func registerStart() {
            analytics.track(.gameStart(level: level))
            sound.play(.gameStart)
        }

        func registerCollision() {
            analytics.track(.gameOver(score: score, duration: elapsedTime))
            haptics.collision()
            sound.play(.collision)
        }

        func registerFlip() {
            sound.play(.playerFlip)
            haptics.playerAction()
        }

        func registerPowerup(_ powerup: PowerUp) {
            analytics.track(.powerupUsed(type: powerup))
            sound.play(.powerupCollect)
            haptics.playerAction()
        }

        func finalizeScore() {
            if score > data.highScore {
                data.highScore = score
            }
        }
    }

    private final class ObstaclePool {
        private var available: [SKShapeNode] = []
        private var active: Set<SKShapeNode> = []
        private let assetGenerator: AssetGenerating
        private let obstacleSize: CGSize
        private let maxStored: Int

        init(assetGenerator: AssetGenerating,
             obstacleSize: CGSize,
             maxStored: Int) {
            self.assetGenerator = assetGenerator
            self.obstacleSize = obstacleSize
            self.maxStored = maxStored
        }

        func prewarm(count: Int) {
            guard count > available.count else { return }
            let target = min(count, maxStored)
            if available.count >= target { return }
            for _ in available.count..<target {
                let node = assetGenerator.makeObstacleNode(size: obstacleSize)
                node.isHidden = true
                available.append(node)
            }
        }

        func spawn() -> SKShapeNode {
            let node = available.popLast() ?? assetGenerator.makeObstacleNode(size: obstacleSize)
            node.removeAllActions()
            node.alpha = 1.0
            node.isHidden = false
            node.setScale(1.0)
            if let data = node.userData {
                data.removeAllObjects()
            } else {
                node.userData = NSMutableDictionary()
            }
            active.insert(node)
            return node
        }

        func recycle(_ node: SKShapeNode) {
            node.removeAllActions()
            node.removeAllChildren()
            node.removeFromParent()
            node.alpha = 1.0
            node.isHidden = true
            node.userData?.removeAllObjects()
            active.remove(node)
            if available.count < maxStored {
                available.append(node)
            }
        }

        func recycleAllActive() {
            let nodes = Array(active)
            nodes.forEach { recycle($0) }
        }

        func allActive() -> [SKShapeNode] {
            Array(active)
        }
    }

    private final class ParticlePool {
        private var available: [SKEmitterNode] = []
        private let maxStored: Int
        private let factory: () -> SKEmitterNode

        init(maxStored: Int, factory: @escaping () -> SKEmitterNode) {
            self.maxStored = maxStored
            self.factory = factory
        }

        func prewarm(count: Int) {
            guard count > available.count else { return }
            let target = min(count, maxStored)
            if available.count >= target { return }
            for _ in available.count..<target {
                available.append(factory())
            }
        }

        func obtain() -> SKEmitterNode {
            let emitter = available.popLast() ?? factory()
            emitter.removeAllActions()
            emitter.alpha = 1.0
            emitter.isHidden = false
            emitter.resetSimulation()
            return emitter
        }

        func recycle(_ emitter: SKEmitterNode) {
            emitter.removeAllActions()
            emitter.removeFromParent()
            emitter.targetNode = nil
            emitter.alpha = 1.0
            if available.count < maxStored {
                available.append(emitter)
            }
        }
    }

    public final class ReplayRecorder {
        private struct Frame {
            let texture: SKTexture
            let timestamp: TimeInterval
        }

        private var frames: [Frame] = []
        private var accumulator: TimeInterval = 0

        public init() {}

        public func reset() {
            frames.removeAll()
            accumulator = 0
        }

        public func update(deltaTime: TimeInterval, scene: SKScene) {
            accumulator += deltaTime
            guard accumulator >= GameConstants.frameCaptureInterval else { return }
            accumulator = 0
            guard let view = scene.view,
                  let texture = view.texture(from: scene) else { return }
            let timestamp = CACurrentMediaTime()
            frames.append(Frame(texture: texture, timestamp: timestamp))
            purgeOldFrames(reference: timestamp)
        }

        private func purgeOldFrames(reference: TimeInterval) {
            let threshold = reference - GameConstants.replayDuration
            frames.removeAll { $0.timestamp < threshold }
        }

        public func generateGIF() -> Data? {
            guard !frames.isEmpty else { return nil }
            let frameDelay = GameConstants.frameCaptureInterval
            let data = NSMutableData()
            guard let destination = CGImageDestinationCreateWithData(data, kUTTypeGIF, frames.count, nil) else { return nil }
            let loopDict = [kCGImagePropertyGIFDictionary: [kCGImagePropertyGIFLoopCount: 0]] as CFDictionary
            CGImageDestinationSetProperties(destination, loopDict)
            for frame in frames {
                guard let cgImage = frame.texture.cgImage() else { continue }
                let frameDict = [kCGImagePropertyGIFDictionary: [kCGImagePropertyGIFDelayTime: frameDelay]] as CFDictionary
                CGImageDestinationAddImage(destination, cgImage, frameDict)
            }
            CGImageDestinationFinalize(destination)
            return data as Data
        }
    }

    // MARK: - Properties

    public weak var gameDelegate: GameSceneDelegate?

    private let viewModel: ViewModel
    private let assets: AssetGenerating
    private let sound: SoundPlaying
    private let haptics: HapticProviding
    private let powerups: PowerupManaging
    private let adManager: AdManaging
    private let obstaclePool: ObstaclePool
    private let replayRecorder = ReplayRecorder()

    private var backgroundNode: SKSpriteNode?
    private var ringContainers: [RingContainer] = []
    private var playerNode: SKShapeNode!
    private var ghostNode: SKNode?
    private var socialProofLabel: SKLabelNode?

    private var scoreStat: HUDStatNode?
    private var multiplierStat: HUDStatNode?
    private var levelStat: HUDStatNode?
    private var powerupStat: HUDStatNode?
    private var streakBadge: SKSpriteNode?
    private var streakTitleLabel: SKLabelNode?
    private var streakDetailLabel: SKLabelNode?
    private var eventBanner: EventBannerNode?
    private var shieldAura: SKShapeNode?
    private var inversionOverlay: SKSpriteNode?
    private var gemLabel: SKLabelNode?
    private var shieldPurchaseButton: SKSpriteNode?
    private var lastKnownGemBalance: Int = 0
    private var scoreStatNode: SKSpriteNode?
    private var scoreLabel: SKLabelNode?
    private var multiplierStatNode: SKSpriteNode?
    private var multiplierLabel: SKLabelNode?
    private var levelStatNode: SKSpriteNode?
    private var levelLabel: SKLabelNode?
    private var powerupStatNode: SKSpriteNode?
    private var powerupLabel: SKLabelNode?
    private var streakLabel: SKLabelNode?
    private var streakBadge: SKShapeNode?
    private var gemHUDNode: SKNode?
    private var gemLabel: SKLabelNode?
    private var ghostCoachButton: SKSpriteNode?
    private var ghostSubtitleLabel: SKLabelNode?
    private var powerDropButton: SKSpriteNode?
    private var powerSubtitleLabel: SKLabelNode?
    private var eventBanner: SKLabelNode?
    private var streakBadge: SKSpriteNode?
    private var streakTitleLabel: SKLabelNode?
    private var streakSubtitleLabel: SKLabelNode?
    private var eventBannerNode: SKSpriteNode?
    private var eventBannerLabel: SKLabelNode?
    private var shieldAura: SKShapeNode?
    private var inversionOverlay: SKSpriteNode?
    private var meteorEmitter: SKEmitterNode?


    private var lastUpdate: TimeInterval = 0
    private var spawnTimer: TimeInterval = 0
    private var specialEventsTriggered: Set<Int> = []
    private var isGameOver = false

    private var lastTapTime: TimeInterval = 0
    private var touchBeganTime: TimeInterval?
    private var doubleFlipArmed = false
    private var doubleFlipReadyTime: TimeInterval = 0
    private var activeRingCount = 1
    private var currentRingIndex = 0
    private var tutorialObstaclesRemaining = GameConstants.tutorialGhostObstacles

    private var meteorShowerEnds: TimeInterval = 0
    private var inversionEnds: TimeInterval = 0
    private var gravityEnds: TimeInterval = 0
    private var ringDirections: [CGFloat] = [1, -1, 1]

    private var powerUpNodes: [SKShapeNode] = []

    private var activePowerupTypes: Set<PowerUpType> = []
    private var lastKnownLevel: Int = 1
    private var lastStreakActive: Bool = false
    private var lastStreakMultiplier: CGFloat = 1.0
    private var lastGemCount: Int = -1
    private var lastGhostAssistRemaining: Int = -1
    private var lastGhostAdState: Bool = false
    private var lastGhostAdReady: Bool = false
    private var lastPowerAffordable: Bool = false

    private let streakPulseActionKey = "streakPulse"
    private let ghostGuideActionKey = "ghostGuideAction"
    private let ghostFollowActionKey = "ghostFollowAction"
    private let ghostFadeActionKey = "ghostFadeAction"
    private lazy var nearMissTexture: SKTexture? = assets.makeParticleTexture(radius: 6, color: GamePalette.solarGold)
    private lazy var scoreBurstTexture: SKTexture? = assets.makeParticleTexture(radius: 4, color: GamePalette.neonMagenta)
    private lazy var meteorParticleTexture: SKTexture? = assets.makeParticleTexture(radius: 3, color: .white)
<<<<<<< HEAD
    private lazy var nearMissEmitterPool = ParticlePool(maxStored: GameConstants.particlePoolMaxStored) { [weak self] in
        guard let self else { return SKEmitterNode() }
        return self.makeNearMissEmitter()
    }
    private lazy var scoreEmitterPool = ParticlePool(maxStored: GameConstants.particlePoolMaxStored) { [weak self] in
        guard let self else { return SKEmitterNode() }
        return self.makeScoreEmitter()
    }
=======
    private lazy var gemParticleTexture: SKTexture? = assets.makeParticleTexture(radius: 5, color: GamePalette.solarGold)
    private lazy var shieldBurstTexture: SKTexture? = assets.makeParticleTexture(radius: 5, color: GamePalette.cyan)
    private lazy var shieldBreakTexture: SKTexture? = assets.makeParticleTexture(radius: 5, color: GamePalette.cyan)

>>>>>>> f78b2fda

    private var currentTimeSnapshot: TimeInterval = 0
    private var ghostAdInProgress = false
    private var ghostAdReady = false
    private var adReadinessPollAccumulator: TimeInterval = 0
    private var activeHUDButton: SKSpriteNode?

    // MARK: - Initialization

    public init(size: CGSize,
                viewModel: ViewModel,
                assets: AssetGenerating,
                sound: SoundPlaying,
                haptics: HapticProviding,
                powerups: PowerupManaging,
                adManager: AdManaging) {
        self.viewModel = viewModel
        self.assets = assets
        self.sound = sound
        self.haptics = haptics
        self.powerups = powerups
<<<<<<< HEAD
        self.obstaclePool = ObstaclePool(assetGenerator: assets,
                                         obstacleSize: GameConstants.obstacleSize,
                                         maxStored: GameConstants.obstaclePoolMaxStored)
=======
        self.adManager = adManager
        self.obstaclePool = ObstaclePool(assetGenerator: assets)
>>>>>>> f78b2fda
        super.init(size: size)
        scaleMode = .resizeFill
    }

    required init?(coder aDecoder: NSCoder) {
        fatalError("init(coder:) has not been implemented")
    }

    // MARK: - Scene Lifecycle

    public override func didMove(to view: SKView) {
        physicsWorld.gravity = .zero
        physicsWorld.contactDelegate = self
        anchorPoint = CGPoint(x: 0.5, y: 0.5)
        backgroundColor = GamePalette.deepNavy

        replayRecorder.reset()
        clearPowerUps()
        let background = assets.makeBackground(size: view.bounds.size)
        addChild(background)
        backgroundNode = background

        obstaclePool.recycleAllActive()
        obstaclePool.prewarm(count: GameConstants.obstaclePoolWarmupCount)
        if nearMissTexture != nil {
            nearMissEmitterPool.prewarm(count: GameConstants.particlePoolWarmupCount)
        }
        if scoreBurstTexture != nil {
            scoreEmitterPool.prewarm(count: GameConstants.particlePoolWarmupCount)
        }

        configureRings()
        configurePlayer()
        configureGhost()
        configureSocialProof()
        configureHUD()

        powerups.reset()
        powerUpNodes.forEach { $0.removeFromParent() }
        powerUpNodes.removeAll()

        viewModel.reset()
        isGameOver = false
        spawnTimer = 0
        lastUpdate = 0
        lastKnownLevel = viewModel.level
        lastStreakActive = viewModel.isStreakMultiplierActive
        lastStreakMultiplier = viewModel.streakMultiplier
        activePowerupTypes = Set(powerups.activeTypes)
        ghostAdInProgress = false
        ghostAdReady = adManager.isRewardedReady
        activeHUDButton = nil
        lastGemCount = -1
        lastGhostAssistRemaining = -1
        lastGhostAdState = false
        lastGhostAdReady = ghostAdReady
        lastPowerAffordable = false
        adReadinessPollAccumulator = 0
        updateHUD()
        updatePowerupHUD()
        updateMonetizationButtons(force: true)
        viewModel.registerStart()
        specialEventsTriggered.removeAll()
    }

    public override func didChangeSize(_ oldSize: CGSize) {
        super.didChangeSize(oldSize)
        layoutHUD()
    }

    private func configureRings() {
        ringContainers.removeAll()
        for (index, radius) in GameConstants.ringRadii.enumerated() {
            let container = SKNode()
            container.zPosition = CGFloat(index) - 1
            let color = index % 2 == 0 ? GamePalette.cyan : GamePalette.neonMagenta
            let ring = assets.makeRingNode(radius: radius,
                                           lineWidth: GameConstants.ringStrokeWidth,
                                           color: color,
                                           glow: 10)
            container.addChild(ring)
            addChild(container)
            ringContainers.append(RingContainer(node: container, ring: ring, radius: radius, direction: ringDirections[index]))
            container.alpha = index == 0 ? 1.0 : 0.0
        }
        activeRingCount = 1
    }

    private func configurePlayer() {
        playerNode = assets.makePlayerNode()
        playerNode.zPosition = 40
        addChild(playerNode)
        currentRingIndex = 0
        positionPlayer(onRing: currentRingIndex, animated: false)
    }

    private func configureGhost() {
        ghostNode?.removeFromParent()
        let ghost = SKShapeNode(circleOfRadius: 32)
        ghost.fillColor = GamePalette.solarGold.withAlphaComponent(0.1)
        ghost.strokeColor = GamePalette.solarGold
        ghost.lineWidth = 2
        ghost.alpha = 0.0

        ghost.zPosition = 5
        addChild(ghost)
        ghostNode = ghost
        ghost.run(SKAction.fadeAlpha(to: 0.3, duration: 0.25))
    }

    private func configureSocialProof() {
        let names = ["Sarah", "Alex", "Priya", "Noah", "Luna", "Kai"]
        let name = names.randomElement() ?? "Sarah"
        let label = SKLabelNode(text: "\(name) just beat your score! Reclaim it?")
        label.fontName = "SFProRounded-Bold"
        label.fontSize = 16
        label.fontColor = GamePalette.neonMagenta
        label.position = CGPoint(x: 0, y: size.height * 0.35)
        label.alpha = 0
        addChild(label)
        socialProofLabel = label
        let sequence = SKAction.sequence([
            SKAction.wait(forDuration: 5.0),
            SKAction.fadeIn(withDuration: 0.5),
            SKAction.wait(forDuration: 2.5),
            SKAction.fadeOut(withDuration: 0.5)
        ])
        label.run(SKAction.repeatForever(sequence))
    }

    private func configureHUD() {

        scoreStat?.removeFromParent()
        multiplierStat?.removeFromParent()
        levelStat?.removeFromParent()
        powerupStat?.removeFromParent()
        streakBadge?.removeFromParent()
        eventBanner?.removeFromParent()
        gemHUDNode?.removeFromParent()
        ghostCoachButton?.removeFromParent()
        powerDropButton?.removeFromParent()

        gemLabel = nil
        ghostCoachButton = nil
        ghostSubtitleLabel = nil
        powerDropButton = nil
        powerSubtitleLabel = nil

        let score = SKLabelNode(fontNamed: "Orbitron-Bold")
        score.fontSize = 28
        score.fontColor = .white
        score.text = "Score: 0"
        score.verticalAlignmentMode = .center
        score.horizontalAlignmentMode = .center
        gemLabel?.removeFromParent()
        shieldPurchaseButton?.removeFromParent()

        let statWidth = min(size.width * 0.32, 220)
        let statSize = CGSize(width: statWidth, height: 58)
        let powerSize = CGSize(width: min(size.width * 0.42, 260), height: 56)

        let score = assets.makeHUDStatNode(title: "Score",
                                           value: "0",
                                           size: statSize,
                                           icon: .trophy,
                                           accent: GamePalette.solarGold)
        score.zPosition = 50
        addChild(score)
        scoreStat = score

        let multiplier = assets.makeHUDStatNode(title: "Multiplier",
                                                value: "x1.0",
                                                size: statSize,
                                                icon: .streak,
                                                accent: GamePalette.cyan)
        multiplier.zPosition = 50
        addChild(multiplier)
        multiplierStat = multiplier

        let level = assets.makeHUDStatNode(title: "Level",
                                           value: "1",
                                           size: statSize,
                                           icon: .timer,
                                           accent: GamePalette.neonMagenta)
        level.zPosition = 50
        addChild(level)
        levelLabel = level

        let power = SKLabelNode(fontNamed: "SFProRounded-Bold")
        power.fontSize = 16
        power.fontColor = UIColor.white.withAlphaComponent(0.85)
        power.text = "Power-ups: None"
        power.verticalAlignmentMode = .center
        power.horizontalAlignmentMode = .center
        power.zPosition = 50
        addChild(power)
        powerupLabel = power

        let badge = SKShapeNode(rectOf: CGSize(width: 200, height: 40), cornerRadius: 20)
        badge.fillColor = GamePalette.solarGold.withAlphaComponent(0.15)
        badge.strokeColor = GamePalette.solarGold
        badge.lineWidth = 2
        badge.alpha = 0.4
        badge.zPosition = 50
        addChild(badge)
        streakBadge = badge

        let streakText = SKLabelNode(fontNamed: "SFProRounded-Bold")
        streakText.fontSize = 16
        streakText.fontColor = GamePalette.solarGold
        streakText.verticalAlignmentMode = .center
        streakText.horizontalAlignmentMode = .center
        streakText.text = "Streak Ready"
        streakText.zPosition = 51
        badge.addChild(streakText)
        streakLabel = streakText

        let gemContainer = SKNode()
        gemContainer.zPosition = 55
        let gemIcon = assets.makeGemIcon(radius: 12)
        gemIcon.position = CGPoint(x: -26, y: 0)
        gemContainer.addChild(gemIcon)
        let gemValue = SKLabelNode(fontNamed: "Orbitron-Bold")
        gemValue.fontSize = 18
        gemValue.fontColor = GamePalette.solarGold
        gemValue.verticalAlignmentMode = .center
        gemValue.horizontalAlignmentMode = .left
        gemValue.text = "0"
        gemValue.position = CGPoint(x: -4, y: -2)
        gemContainer.addChild(gemValue)
        addChild(gemContainer)
        gemHUDNode = gemContainer
        gemLabel = gemValue

        let ghostButton = assets.makeMonetizationButton(title: "Ghost Coach",
                                                        subtitle: "Watch ad to extend help",
                                                        icon: "👻")
        ghostButton.zPosition = 60
        ghostButton.name = "ghostCoach"
        addChild(ghostButton)
        ghostCoachButton = ghostButton
        ghostSubtitleLabel = ghostButton.childNode(withName: "subtitle") as? SKLabelNode

        let powerButton = assets.makeMonetizationButton(title: "Shield Drop",
                                                        subtitle: "Ready when you are",
                                                        icon: "🛡️")
        powerButton.zPosition = 60
        powerButton.name = "powerDrop"
        addChild(powerButton)
        powerDropButton = powerButton
        powerSubtitleLabel = powerButton.childNode(withName: "subtitle") as? SKLabelNode

        let banner = SKLabelNode(fontNamed: "Orbitron-Bold")
        banner.fontSize = 20
        banner.fontColor = GamePalette.solarGold
        banner.verticalAlignmentMode = .center
        banner.horizontalAlignmentMode = .center
        banner.alpha = 0
        levelStat = level

        let power = assets.makeHUDStatNode(title: "Power-ups",
                                           value: "None",
                                           size: powerSize,
                                           icon: .gems,
                                           accent: GamePalette.cyan)
        power.zPosition = 50
        addChild(power)
        powerupStat = power

        let gems = SKLabelNode(fontNamed: "Orbitron-Bold")
        gems.fontSize = 18
        gems.fontColor = GamePalette.cyan
        gems.horizontalAlignmentMode = .right
        gems.zPosition = 50
        gems.text = "Gems: \(viewModel.currentGems())"
        addChild(gems)
        gemLabel = gems
        lastKnownGemBalance = viewModel.currentGems()

        let shieldButton = assets.makeButtonNode(text: "Shield (\(viewModel.shieldPurchaseCost) gems)", size: CGSize(width: 240, height: 58))
        shieldButton.name = "shield_store"
        shieldButton.zPosition = 50
        addChild(shieldButton)
        shieldPurchaseButton = shieldButton
        updateShieldStoreState()

        let streak = assets.makeBadgeNode(title: "Daily Streak", subtitle: "Play daily to boost rewards", size: CGSize(width: 220, height: 60), icon: .streak)
        streak.alpha = 0.5
        streak.zPosition = 50
        addChild(streak)
        streakBadge = streak
        streakTitleLabel = streak.childNode(withName: "title") as? SKLabelNode
        streakDetailLabel = streak.childNode(withName: "subtitle") as? SKLabelNode

        let banner = assets.makeEventBanner(size: CGSize(width: min(size.width * 0.65, 340), height: 56))
        [scoreStatNode, multiplierStatNode, levelStatNode, powerupStatNode].forEach { $0?.removeFromParent() }
        streakBadge?.removeFromParent()
        eventBannerNode?.removeFromParent()

        scoreLabel = nil
        multiplierLabel = nil
        levelLabel = nil
        powerupLabel = nil
        streakTitleLabel = nil
        streakSubtitleLabel = nil
        eventBannerLabel = nil

        let statSize = CGSize(width: min(size.width * 0.32, 220), height: 64)
        let statConfigurations: [(title: String, value: String, icon: InterfaceIcon, assign: (SKSpriteNode, SKLabelNode?) -> Void)] = [
            ("Level", "1", .level, { node, value in
                self.levelStatNode = node
                self.levelLabel = value
            }),
            ("Score", "0", .trophy, { node, value in
                self.scoreStatNode = node
                self.scoreLabel = value
            }),
            ("Multiplier", "x1.0", .streak, { node, value in
                self.multiplierStatNode = node
                self.multiplierLabel = value
            })
        ]

        for configuration in statConfigurations {
            let node = assets.makeHUDStatNode(title: configuration.title,
                                              value: configuration.value,
                                              size: statSize,
                                              icon: configuration.icon)
            node.zPosition = 50
            addChild(node)
            let valueLabel = node.childNode(withName: "hud_value") as? SKLabelNode
            configuration.assign(node, valueLabel)
        }

        let powerStatSize = CGSize(width: min(size.width * 0.65, 320), height: 60)
        let powerStat = assets.makeHUDStatNode(title: "Power-Ups",
                                               value: "None",
                                               size: powerStatSize,
                                               icon: .power)
        powerStat.zPosition = 50
        addChild(powerStat)
        powerupStatNode = powerStat
        powerupLabel = powerStat.childNode(withName: "hud_value") as? SKLabelNode
        powerupLabel?.fontColor = UIColor.white.withAlphaComponent(0.85)

        let streak = assets.makeBadgeNode(title: "Build your streak",
                                          subtitle: "Daily boost inactive",
                                          size: CGSize(width: min(size.width * 0.45, 260), height: 64),
                                          icon: .streak)
        streak.alpha = 0.45
        streak.zPosition = 50
        addChild(streak)
        streakBadge = streak
        streakTitleLabel = streak.childNode(withName: "badge_title") as? SKLabelNode
        streakSubtitleLabel = streak.childNode(withName: "badge_subtitle") as? SKLabelNode

        let banner = assets.makeEventBanner(size: CGSize(width: min(size.width * 0.7, 340), height: 56), icon: .alert)

        banner.zPosition = 60
        banner.alpha = 0
        addChild(banner)
        eventBannerNode = banner
        eventBannerLabel = banner.childNode(withName: "banner_label") as? SKLabelNode
        eventBannerLabel?.text = ""

        activePowerupTypes.removeAll()
        layoutHUD()
        updateHUD()
        updatePowerupHUDIfNeeded()
        updateStreakBadge()
    }

    private func layoutHUD() {
        let topY = size.height * 0.42

        levelStat?.position = CGPoint(x: -size.width * 0.35, y: topY)
        scoreStat?.position = CGPoint(x: 0, y: topY)
        if let scoreHeight = scoreStat?.contentSize.height {
            multiplierStat?.position = CGPoint(x: 0, y: topY - scoreHeight - 14)
        } else {
            multiplierStat?.position = CGPoint(x: 0, y: topY - 60)
        }
        gemLabel?.position = CGPoint(x: size.width * 0.45, y: topY)
        if let badge = streakBadge {
            badge.position = CGPoint(x: size.width * 0.35, y: topY - 60)
        }
        gemHUDNode?.position = CGPoint(x: size.width * 0.35, y: topY - 40)
        ghostCoachButton?.position = CGPoint(x: -size.width * 0.35, y: -size.height * 0.3)
        powerDropButton?.position = CGPoint(x: size.width * 0.35, y: -size.height * 0.3)
        powerupLabel?.position = CGPoint(x: 0, y: -size.height * 0.45)

        powerupStat?.position = CGPoint(x: 0, y: -size.height * 0.45)
        shieldPurchaseButton?.position = CGPoint(x: size.width * 0.35, y: -size.height * 0.4)
        eventBanner?.position = CGPoint(x: 0, y: size.height * 0.28)

        let spacing: CGFloat = 14

        let topStats = [levelStatNode, scoreStatNode, multiplierStatNode].compactMap { $0 }
        let totalWidth = topStats.reduce(0) { $0 + $1.size.width } + spacing * CGFloat(max(topStats.count - 1, 0))
        var currentX = -totalWidth / 2

        for node in topStats {
            let centerX = currentX + node.size.width / 2
            node.position = CGPoint(x: centerX, y: topY)
            currentX += node.size.width + spacing
        }

        if let badge = streakBadge {
            let rightEdge = topStats.last.map { $0.position.x + $0.size.width / 2 } ?? (badge.size.width / 2)
            let badgeYOffset = ((topStats.first?.size.height ?? badge.size.height) / 2) + badge.size.height / 2 + 16
            badge.position = CGPoint(x: rightEdge, y: topY - badgeYOffset)
        }

        if let powerNode = powerupStatNode {
            powerNode.position = CGPoint(x: 0, y: -size.height * 0.42)
        }

        if let banner = eventBannerNode {
            banner.position = CGPoint(x: 0, y: size.height * 0.32)
        }


        inversionOverlay?.position = .zero
        inversionOverlay?.size = size
    }

    private func updateHUD() {
        scoreStat?.updateValue("\(viewModel.score)")
        let totalMultiplier = viewModel.totalMultiplier()
        multiplierStat?.updateValue(String(format: "x%.1f", totalMultiplier))
        multiplierStat?.setHighlighted(totalMultiplier > 1.0 || viewModel.isStreakMultiplierActive)
        let levelChanged = viewModel.level != lastKnownLevel
        levelStat?.updateValue("\(viewModel.level)")
        if levelChanged, let node = levelStat {
            node.setHighlighted(true)
            node.removeAction(forKey: "levelHighlightDelay")
            let wait = SKAction.wait(forDuration: 0.6)
            let reset = SKAction.run { [weak node] in
                node?.setHighlighted(false)
            }
            node.run(SKAction.sequence([wait, reset]), withKey: "levelHighlightDelay")
        }

        if let formatted = scoreFormatter.string(from: NSNumber(value: viewModel.score)) {
            scoreLabel?.text = formatted
        } else {
            scoreLabel?.text = "\(viewModel.score)"
        }
        let totalMultiplier = Double(viewModel.totalMultiplier())
        multiplierLabel?.text = String(format: "Multiplier: x%.1f", totalMultiplier)
        levelLabel?.text = "Level \(viewModel.level)"
        updateStreakBadge()
        updateGemHUD()
    }

    private func updateGemHUD() {
        let gems = viewModel.currentGems()
        if gems != lastGemCount {
            gemLabel?.text = "\(gems)"
            lastGemCount = gems
            gemHUDNode?.removeAction(forKey: "gemPulse")
            if let node = gemHUDNode {
                let pulse = SKAction.sequence([
                    SKAction.scale(to: 1.1, duration: 0.12),
                    SKAction.scale(to: 1.0, duration: 0.2)
                ])
                node.run(pulse, withKey: "gemPulse")
            }
            updateMonetizationButtons(force: true)
        }
    }

    private func updateMonetizationButtons(force: Bool = false) {
        let remaining = max(0, tutorialObstaclesRemaining)
        if force || remaining != lastGhostAssistRemaining || ghostAdInProgress != lastGhostAdState || ghostAdReady != lastGhostAdReady {
            if let button = ghostCoachButton {
                if ghostAdInProgress {
                    button.alpha = 0.5
                    ghostSubtitleLabel?.text = "Loading sponsor…"
                    ghostSubtitleLabel?.fontColor = UIColor.white.withAlphaComponent(0.8)
                } else if remaining > 0 {
                    button.alpha = 0.35
                    ghostSubtitleLabel?.text = "\(remaining) flips guided"
                    ghostSubtitleLabel?.fontColor = UIColor.white.withAlphaComponent(0.7)
                } else if !ghostAdReady {
                    button.alpha = 0.45
                    ghostSubtitleLabel?.text = "Preparing sponsor…"
                    ghostSubtitleLabel?.fontColor = UIColor.white.withAlphaComponent(0.7)
                } else {
                    button.alpha = 1.0
                    ghostSubtitleLabel?.text = "Watch ad • +\(GameConstants.ghostAssistAdGemReward)💎"
                    ghostSubtitleLabel?.fontColor = UIColor.white
                }
            }
            lastGhostAssistRemaining = remaining
            lastGhostAdState = ghostAdInProgress
            lastGhostAdReady = ghostAdReady
        }

        let affordable = viewModel.canAfford(gems: GameConstants.powerCrateGemCost)
        if force || affordable != lastPowerAffordable {
            if let button = powerDropButton {
                button.alpha = affordable ? 1.0 : 0.4
            }
            if affordable {
                powerSubtitleLabel?.text = "\(GameConstants.powerCrateGemCost) gems"
                powerSubtitleLabel?.fontColor = UIColor.white.withAlphaComponent(0.9)
            } else {
                powerSubtitleLabel?.text = "Need \(GameConstants.powerCrateGemCost) gems"
                powerSubtitleLabel?.fontColor = UIColor.white.withAlphaComponent(0.6)
            }
            lastPowerAffordable = affordable
        }
    }

    private func updateGhostCoachReadiness(delta: TimeInterval) {
        guard !ghostAdInProgress else { return }
        adReadinessPollAccumulator += delta
        if adReadinessPollAccumulator < GameConstants.adReadinessPollInterval { return }
        adReadinessPollAccumulator = 0
        let wasReady = ghostAdReady
        let ready = adManager.isRewardedReady
        if ready != wasReady {
            ghostAdReady = ready
            if ready && !wasReady && tutorialObstaclesRemaining <= 0 {
                showEventBanner("Ghost coach ready")
            }
            updateMonetizationButtons(force: true)
        }
        multiplierLabel?.text = String(format: "x%.1f", totalMultiplier)
        levelLabel?.text = "\(viewModel.level)"
      updateStreakBadge()
    }

    private func updateStreakBadge() {
        guard let badge = streakBadge else { return }
        if viewModel.isStreakMultiplierActive {
            let multiplier = Double(viewModel.streakMultiplier)
            streakTitleLabel?.text = "Streak Active"
            streakDetailLabel?.text = String(format: "x%.1f • %dd", multiplier, viewModel.streakDays)

            streakTitleLabel?.text = String(format: "Streak x%.1f", multiplier)
            streakSubtitleLabel?.text = "\(viewModel.streakDays)d active boost"
            badge.alpha = 1.0
            if badge.action(forKey: streakPulseActionKey) == nil {
                let pulse = SKAction.sequence([
                    SKAction.scale(to: 1.05, duration: 0.45),
                    SKAction.scale(to: 1.0, duration: 0.45)
                ])
                badge.run(SKAction.repeatForever(pulse), withKey: streakPulseActionKey)
            }
        } else {
            streakTitleLabel?.text = "Daily Streak"
            streakDetailLabel?.text = "Play daily to boost rewards"
            badge.alpha = 0.5

            streakTitleLabel?.text = "Build your streak"
            streakSubtitleLabel?.text = "Daily boost inactive"
            badge.alpha = 0.4

            badge.removeAction(forKey: streakPulseActionKey)
            badge.setScale(1.0)
        }
    }

    private func updatePowerupHUD() {
        let current = Set(powerups.activeTypes)
        if current.isEmpty {

            powerupStat?.updateValue("None")
            powerupStat?.setHighlighted(false)
        } else {
            let names = current.map { $0.displayName }.sorted()
            powerupStat?.updateValue(names.joined(separator: ", "))
            powerupStat?.setHighlighted(true)
        }
        updateShieldStoreState()

       

        activePowerupTypes = current
        var highlightLowTime = false
        let descriptions = current.sorted { $0.displayName < $1.displayName }.map { type -> String in
            if let remaining = powerups.timeRemaining(for: type, currentTime: currentTimeSnapshot) {
                let clamped = max(0, remaining)
                if clamped < 1.0 { highlightLowTime = true }
                return "\(type.displayName) " + String(format: "%.1fs", clamped)
            }
            return type.displayName
        }
        powerupLabel?.text = "Power-ups: " + descriptions.joined(separator: ", ")
        powerupLabel?.fontColor = highlightLowTime ? GamePalette.solarGold : GamePalette.cyan

    }

    private func updateShieldAura() {
        let shieldActive = powerups.isActive(.shield, currentTime: currentTimeSnapshot)
        if shieldActive {
            guard shieldAura == nil else { return }
            let radius = max(playerNode.frame.width / 2 + 14, 24)
            let aura = SKShapeNode(circleOfRadius: radius)
            aura.strokeColor = GamePalette.cyan
            aura.fillColor = GamePalette.cyan.withAlphaComponent(0.15)
            aura.lineWidth = 3
            aura.glowWidth = 8
            aura.alpha = 0
            aura.zPosition = -1
            let pulse = SKAction.sequence([
                SKAction.scale(to: 1.05, duration: 0.4),
                SKAction.scale(to: 1.0, duration: 0.4)
            ])
            aura.run(SKAction.repeatForever(pulse))
            aura.run(SKAction.fadeIn(withDuration: 0.2))
            playerNode.addChild(aura)
            shieldAura = aura
        } else if let aura = shieldAura {
            aura.run(SKAction.sequence([
                SKAction.fadeOut(withDuration: 0.2),
                SKAction.removeFromParent()
            ]))
            shieldAura = nil
        }
    }

<<<<<<< HEAD
    private func makeNearMissEmitter() -> SKEmitterNode {
=======

    private func playerWorldPosition() -> CGPoint {
        playerNode.position
    private func updateGemBalanceDisplay() {
        let balance = viewModel.currentGems()
        if balance != lastKnownGemBalance {
            lastKnownGemBalance = balance
            gemLabel?.text = "Gems: \(balance)"
        }
    }

    private func updateShieldStoreState() {
        guard let button = shieldPurchaseButton else { return }
        let canAfford = viewModel.currentGems() >= viewModel.shieldPurchaseCost
        let shieldActive = powerups.isActive(.shield, currentTime: currentTimeSnapshot)
        let enabled = !isGameOver && canAfford && !shieldActive
        button.alpha = enabled ? 1.0 : 0.4
        if let label = button.childNode(withName: "label") as? SKLabelNode {
            label.text = "Shield (\(viewModel.shieldPurchaseCost) gems)"
        }
    }

    private func attemptShieldPurchase() {
        guard !isGameOver else { return }
        if powerups.isActive(.shield, currentTime: currentTimeSnapshot) {
            showEventBanner("Shield already active", accent: GamePalette.cyan)
            return
        }
        if viewModel.attemptShieldPurchase() {
            updateGemBalanceDisplay()
            powerups.activate(.shield(duration: GameConstants.shieldPowerupDuration), currentTime: currentTimeSnapshot)
            updateShieldAura()
            updatePowerupHUDIfNeeded()
            showEventBanner("Shield activated!", accent: GamePalette.cyan)
        } else {
            showEventBanner("Not enough gems for shield", accent: .systemRed)
        }
        updateShieldStoreState()
    }

    private func nodesContainShieldButton(_ nodes: [SKNode]) -> Bool {
        guard let button = shieldPurchaseButton else { return false }
        return nodes.contains(where: { $0 == button || ($0.name == "label" && $0.parent == button) })

    }

    private func emitNearMiss(at position: CGPoint) {
        guard let texture = nearMissTexture else { return }
>>>>>>> f78b2fda
        let emitter = SKEmitterNode()
        if let texture = nearMissTexture {
            emitter.particleTexture = texture
        }
        emitter.numParticlesToEmit = 28
        emitter.particleLifetime = 0.6
        emitter.particleBirthRate = 200
        emitter.particleAlpha = 0.9
        emitter.particleAlphaSpeed = -1.2
        emitter.particleSpeed = 120
        emitter.particleSpeedRange = 40
        emitter.particleScale = 0.35
        emitter.particleScaleSpeed = -0.2
        emitter.particleColorBlendFactor = 1
        emitter.particleColor = GamePalette.solarGold
        return emitter
    }

    private func makeScoreEmitter() -> SKEmitterNode {
        let emitter = SKEmitterNode()
        if let texture = scoreBurstTexture {
            emitter.particleTexture = texture
        }
        emitter.numParticlesToEmit = 18
        emitter.particleLifetime = 0.4
        emitter.particleBirthRate = 150
        emitter.particleAlpha = 0.8
        emitter.particleAlphaSpeed = -1.5
        emitter.particleSpeed = 90
        emitter.particleScale = 0.3
        emitter.particleScaleSpeed = -0.2
        emitter.particleColorBlendFactor = 1
        emitter.particleColor = GamePalette.neonMagenta
        return emitter
    }

    private func emitNearMiss(at position: CGPoint) {
        guard nearMissTexture != nil else { return }
        let emitter = nearMissEmitterPool.obtain()
        emitter.position = position
        emitter.zPosition = 80
        emitter.targetNode = self
        emitter.alpha = 1.0
        emitter.resetSimulation()
        addChild(emitter)
        let cleanup = SKAction.sequence([
            SKAction.wait(forDuration: 0.7),
            SKAction.fadeOut(withDuration: 0.2),
            SKAction.run { [weak self, weak emitter] in
                guard let emitter = emitter else { return }
                emitter.alpha = 1.0
                self?.nearMissEmitterPool.recycle(emitter)
            }
        ])
        emitter.run(cleanup, withKey: "nearMissCleanup")
    }

    private func showShieldBreak(at position: CGPoint) {
        guard let texture = shieldBreakTexture else { return }
        let emitter = SKEmitterNode()
        emitter.particleTexture = texture
        emitter.numParticlesToEmit = 32
        emitter.particleLifetime = 0.45
        emitter.particleBirthRate = 200
        emitter.particleAlpha = 0.85
        emitter.particleAlphaSpeed = -1.6
        emitter.particleSpeed = 160
        emitter.particleSpeedRange = 60
        emitter.particleScale = 0.4
        emitter.particleScaleSpeed = -0.3
        emitter.particleColorBlendFactor = 1
        emitter.particleColor = GamePalette.cyan
        emitter.position = position
        emitter.zPosition = 85
        addChild(emitter)
        emitter.run(SKAction.sequence([
            SKAction.wait(forDuration: 0.35),
            SKAction.removeFromParent()
        ]))
    }

    private func showScorePopup(for points: Int, at position: CGPoint) {
        let label = SKLabelNode(fontNamed: "SFProRounded-Bold")
        label.fontSize = 16
        label.fontColor = GamePalette.solarGold
        label.text = "+\(points)"
        label.position = position
        label.zPosition = 80
        label.alpha = 0
        addChild(label)
        let rise = SKAction.moveBy(x: 0, y: 32, duration: 0.6)
        let fadeIn = SKAction.fadeAlpha(to: 1.0, duration: 0.1)
        let fadeOut = SKAction.fadeOut(withDuration: 0.5)
        label.run(SKAction.sequence([
            fadeIn,
            SKAction.group([rise, fadeOut]),
            SKAction.removeFromParent()
        ]))

        if scoreBurstTexture != nil {
            let emitter = scoreEmitterPool.obtain()
            emitter.position = position
            emitter.zPosition = 75
            emitter.targetNode = self
            emitter.alpha = 1.0
            emitter.resetSimulation()
            addChild(emitter)
            let cleanup = SKAction.sequence([
                SKAction.wait(forDuration: 0.5),
                SKAction.fadeOut(withDuration: 0.2),
                SKAction.run { [weak self, weak emitter] in
                    guard let emitter = emitter else { return }
                    emitter.alpha = 1.0
                    self?.scoreEmitterPool.recycle(emitter)
                }
            ])
            emitter.run(cleanup, withKey: "scoreEmitterCleanup")
        }
    }


    private func showEventBanner(_ text: String) {
        guard let banner = eventBannerNode, let label = eventBannerLabel else { return }
        label.text = text
        banner.removeAllActions()
        banner.alpha = 0
        banner.setScale(0.95)
        let scaleUp = SKAction.scale(to: 1.05, duration: 0.18)
        scaleUp.timingMode = .easeOut
        let settle = SKAction.scale(to: 1.0, duration: 0.2)
        settle.timingMode = .easeInEaseOut
        let appear = SKAction.group([
            SKAction.fadeIn(withDuration: 0.22),
            SKAction.sequence([scaleUp, settle])
        ])
        let hold = SKAction.wait(forDuration: 1.6)
        let fadeOut = SKAction.fadeOut(withDuration: 0.3)
        banner.run(SKAction.sequence([appear, hold, fadeOut]))

    }

    private func refreshStreakIfNeeded() {
        let active = viewModel.isStreakMultiplierActive
        let multiplier = viewModel.streakMultiplier
        if active != lastStreakActive || abs(multiplier - lastStreakMultiplier) > 0.001 {
            lastStreakActive = active
            lastStreakMultiplier = multiplier
            updateHUD()
        }
    }

    // MARK: - Touch Handling

    public override func touchesBegan(_ touches: Set<UITouch>, with event: UIEvent?) {
        guard !isGameOver, let touch = touches.first else { return }
        let location = touch.location(in: self)
        if let ghostButton = ghostCoachButton, ghostButton.contains(location) {
            activeHUDButton = ghostButton
            ghostButton.setPressed(true)
            return
        }
        if let powerButton = powerDropButton, powerButton.contains(location) {
            activeHUDButton = powerButton
            powerButton.setPressed(true)
            return
        }
        guard let location = touches.first?.location(in: self) else { return }
        let touchedNodes = nodes(at: location)
        if nodesContainShieldButton(touchedNodes) {
            shieldPurchaseButton?.setPressed(true)
            return
        }
        guard !isGameOver else { return }
        touchBeganTime = currentTimeSnapshot
        doubleFlipArmed = false
    }

    public override func touchesMoved(_ touches: Set<UITouch>, with event: UIEvent?) {
        guard !isGameOver, let touch = touches.first else { return }
        if let button = activeHUDButton {
            let location = touch.location(in: self)
            let contains = button.contains(location)
            button.setPressed(contains)
            return
        }
        guard let start = touchBeganTime else { return }
        if !doubleFlipArmed && currentTimeSnapshot - start >= GameConstants.doubleFlipHoldThreshold {
            doubleFlipArmed = true
            doubleFlipReadyTime = currentTimeSnapshot
        }
    }

    public override func touchesEnded(_ touches: Set<UITouch>, with event: UIEvent?) {
        guard !isGameOver, let touch = touches.first else { return }
        let location = touch.location(in: self)
        if let button = activeHUDButton {
            button.setPressed(false)
            activeHUDButton = nil
            if button.contains(location) {
                handleHUDButtonTap(button)
            }
            return
        }
        guard let location = touches.first?.location(in: self) else { return }
        shieldPurchaseButton?.setPressed(false)
        let touchedNodes = nodes(at: location)
        if nodesContainShieldButton(touchedNodes) {
            attemptShieldPurchase()
            return
        }
        guard !isGameOver else { return }
        defer { touchBeganTime = nil }
        let now = currentTimeSnapshot
        if doubleFlipArmed && now - doubleFlipReadyTime <= GameConstants.doubleFlipReleaseWindow {
            performFlip(doubleJump: true)
        } else {
            performFlip(doubleJump: false)
        }
        doubleFlipArmed = false
        doubleFlipReadyTime = 0
    }

    public override func touchesCancelled(_ touches: Set<UITouch>, with event: UIEvent?) {
        shieldPurchaseButton?.setPressed(false)
        guard !isGameOver else { return }
        activeHUDButton?.setPressed(false)
        activeHUDButton = nil
        touchBeganTime = nil
        doubleFlipArmed = false
    }

    private func handleHUDButtonTap(_ button: SKSpriteNode) {
        if button == ghostCoachButton {
            handleGhostCoachTap()
        } else if button == powerDropButton {
            handlePowerDropTap()
    private func positionPlayer(onRing index: Int, animated: Bool) {
        guard ringContainers.indices.contains(index) else { return }
        let radius = ringContainers[index].radius
        let angle = atan2(playerNode.position.y, playerNode.position.x)
        let destination = CGPoint(x: cos(angle) * radius, y: sin(angle) * radius)
        playerNode.removeAction(forKey: "flip")
        if animated {
            let move = SKAction.move(to: destination, duration: 0.12)
            move.timingMode = .easeInEaseOut
            playerNode.run(move, withKey: "flip")
        } else {
            playerNode.position = destination
        }
    }

    private func performFlip(doubleJump: Bool) {
        guard currentTimeSnapshot - lastTapTime >= GameConstants.tapCooldown else { return }
        guard activeRingCount > 0 else { return }
        let currentIndex = currentRingIndex
        var step = doubleJump ? 2 : 1
        if currentIndex >= activeRingCount - 1 {
            step = -step
        }
        var targetIndex = currentIndex + step
        if targetIndex < 0 {
            targetIndex = min(activeRingCount - 1, currentIndex + abs(step))
        } else if targetIndex >= activeRingCount {
            targetIndex = max(0, currentIndex - abs(step))
        }
        guard targetIndex != currentIndex, ringContainers.indices.contains(targetIndex) else { return }
        currentRingIndex = targetIndex
        positionPlayer(onRing: currentRingIndex, animated: true)
        lastTapTime = currentTimeSnapshot
        viewModel.registerFlip()
        if doubleJump {
            sound.play(.nearMiss)
        }
    }

    // MARK: - Monetization Hooks

    private func handleGhostCoachTap() {
        if tutorialObstaclesRemaining > 0 {
            showEventBanner("Ghost already guiding")
            haptics.playerAction()
            return
        }
        if ghostAdInProgress {
            showEventBanner("Sponsor loading…")
            return
        }
        if !ghostAdReady {
            showEventBanner("Sponsor prepping…")
            haptics.playerAction()
            return
        }
        guard let controller = view?.window?.rootViewController else {
            showEventBanner("Unable to present ad")
            haptics.playerAction()
            return
        }

        ghostAdInProgress = true
        ghostAdReady = false
        adReadinessPollAccumulator = 0
        updateMonetizationButtons(force: true)
        showEventBanner("Loading ghost coach…")
        adManager.showRewardedAd(from: controller) { [weak self] in
            guard let self else { return }
            self.ghostAdInProgress = false
            self.ghostAdReady = self.adManager.isRewardedReady
            self.adReadinessPollAccumulator = 0
            self.viewModel.trackRewarded(placement: "ghost_coach")
            self.viewModel.addGems(GameConstants.ghostAssistAdGemReward)
            self.reenableGhostAssist(count: GameConstants.ghostAssistObstacles, message: "Ghost coach engaged!")
            self.updateGemHUD()
            if let gemNode = self.gemHUDNode {
                self.emitGemBurst(at: gemNode.position)
            }
            self.updateMonetizationButtons(force: true)
        }
    }

    private func handlePowerDropTap() {
        guard viewModel.spendGems(GameConstants.powerCrateGemCost) else {
            showEventBanner("Earn more gems for shield drop")
            showInsufficientGemsFeedback(on: powerDropButton)
            return
        }
        updateGemHUD()
        updateMonetizationButtons(force: true)
        showEventBanner("Shield drop inbound!")
        spawnSponsoredPowerDrop(of: .shield)
    }

    private func showInsufficientGemsFeedback(on button: SKSpriteNode?) {
        guard let button else { return }
        let originalAlpha = button.alpha
        let shake = SKAction.sequence([
            SKAction.moveBy(x: -6, y: 0, duration: 0.05),
            SKAction.moveBy(x: 12, y: 0, duration: 0.08),
            SKAction.moveBy(x: -6, y: 0, duration: 0.05)
        ])
        button.run(shake, withKey: "shake")
        let flash = SKAction.sequence([
            SKAction.fadeAlpha(to: 0.25, duration: 0.08),
            SKAction.fadeAlpha(to: originalAlpha, duration: 0.2)
        ])
        button.run(flash)
        haptics.playerAction()
    }

    private func spawnSponsoredPowerDrop(of type: PowerUpType) {
        let drop = assets.makePowerUpNode(of: type)
        drop.physicsBody = nil
        drop.position = CGPoint(x: 0, y: size.height * 0.45)
        drop.zPosition = 90
        drop.setScale(0.6)
        drop.alpha = 0
        addChild(drop)

        let appear = SKAction.fadeAlpha(to: 1.0, duration: 0.1)
        let target = playerNode.parent?.convert(playerNode.position, to: self) ?? .zero
        let move = SKAction.move(to: target, duration: 0.6)
        move.timingMode = .easeIn
        let scale = SKAction.scale(to: 0.2, duration: 0.6)
        let collect = SKAction.run { [weak self] in
            guard let self else { return }
            self.activatePowerUp(of: type)
            self.emitShieldBurst(at: target)
        }

        drop.run(SKAction.sequence([
            appear,
            SKAction.group([move, scale]),
            collect,
            SKAction.removeFromParent()
        ]))
    }

    private func emitGemBurst(at position: CGPoint) {
        guard let texture = gemParticleTexture else { return }
        let emitter = SKEmitterNode()
        emitter.particleTexture = texture
        emitter.numParticlesToEmit = 24
        emitter.particleLifetime = 0.6
        emitter.particleBirthRate = 120
        emitter.particleAlpha = 0.9
        emitter.particleAlphaSpeed = -1.4
        emitter.particleSpeed = 100
        emitter.particleSpeedRange = 40
        emitter.particleScale = 0.45
        emitter.particleScaleSpeed = -0.25
        emitter.particleColorBlendFactor = 1
        emitter.particleColor = GamePalette.solarGold
        emitter.position = position
        emitter.zPosition = 95
        addChild(emitter)
        emitter.run(SKAction.sequence([
            SKAction.wait(forDuration: 0.6),
            SKAction.removeFromParent()
        ]))
    }

    private func emitShieldBurst(at position: CGPoint) {
        guard let texture = shieldBurstTexture else { return }
        let emitter = SKEmitterNode()
        emitter.particleTexture = texture
        emitter.numParticlesToEmit = 20
        emitter.particleLifetime = 0.5
        emitter.particleBirthRate = 100
        emitter.particleAlpha = 0.8
        emitter.particleAlphaSpeed = -1.5
        emitter.particleSpeed = 120
        emitter.particleSpeedRange = 30
        emitter.particleScale = 0.35
        emitter.particleScaleSpeed = -0.2
        emitter.particleColorBlendFactor = 1
        emitter.particleColor = GamePalette.cyan
        emitter.position = position
        emitter.zPosition = 95
        addChild(emitter)
        emitter.run(SKAction.sequence([
            SKAction.wait(forDuration: 0.5),
            SKAction.removeFromParent()
        ]))
    }

    private func reenableGhostAssist(count: Int, message: String) {
        tutorialObstaclesRemaining = count
        configureGhost()
        showEventBanner(message)
        haptics.milestone()
        updateMonetizationButtons(force: true)
    }

    // MARK: - Update Loop

    public override func update(_ currentTime: TimeInterval) {
        if lastUpdate == 0 { lastUpdate = currentTime }
        let delta = currentTime - lastUpdate
        lastUpdate = currentTime
        currentTimeSnapshot = currentTime
        guard !isGameOver else { return }

        if let start = touchBeganTime, !doubleFlipArmed && currentTime - start >= GameConstants.doubleFlipHoldThreshold {
            doubleFlipArmed = true
            doubleFlipReadyTime = currentTime
        }

        if gravityEnds > 0 && currentTime >= gravityEnds {
            gravityEnds = 0
            showEventBanner("Gravity normalized")
        }
        if meteorShowerEnds > 0 && currentTime >= meteorShowerEnds {
            meteorShowerEnds = 0
            stopMeteorEmitter()
        }
        if inversionEnds > 0 && currentTime >= inversionEnds {
            inversionEnds = 0
        }

        replayRecorder.update(deltaTime: delta, scene: self)

        updateRings(delta: delta)
        updateSpawn(delta: delta, currentTime: currentTime)
        updateObstacles(currentTime: currentTime)
        updatePowerups(currentTime: currentTime)
        updateGhostFollowing()
        applyMagnetIfNeeded(delta: delta)
        updateShieldAura()
        updatePowerupHUD()
        refreshStreakIfNeeded()
        updateGhostCoachReadiness(delta: delta)
        handleSpecialEvents()
        updateGemBalanceDisplay()
        updateShieldStoreState()
    }

    private func updateRings(delta: TimeInterval) {
        var speed = viewModel.currentSpeed()
        if let slow = powerups.currentPowerUp(of: .slowMo)?.slowFactor {
            speed *= slow
        }
        for (index, container) in ringContainers.enumerated() {
            guard index < activeRingCount else {
                container.node.alpha = max(container.node.alpha - CGFloat(delta) * 2.0, 0.0)
                continue
            }
            container.node.alpha = min(container.node.alpha + CGFloat(delta) * 2.0, 1.0)
            let direction = gravityEnds > 0 && currentTimeSnapshot < gravityEnds ? -container.direction : container.direction
            let angularVelocity = (speed / container.radius) * direction
            container.node.zRotation += angularVelocity * CGFloat(delta)
        }
    }

    private func updateSpawn(delta: TimeInterval, currentTime: TimeInterval) {
        spawnTimer += delta
        var spawnRate = meteorShowerEnds > currentTime ? max(0.2, viewModel.currentSpawnRate() * 0.6) : viewModel.currentSpawnRate()
        if let slow = powerups.currentPowerUp(of: .slowMo)?.slowFactor, slow > 0 {
            spawnRate /= Double(slow)
        }
        while spawnTimer >= spawnRate {
            spawnTimer -= spawnRate
            spawnObstacle(at: currentTime)
        }
    }

    @discardableResult
    private func spawnObstacle(at time: TimeInterval, colorOverride: UIColor? = nil) -> SKShapeNode? {
        guard let (ring, index) = availableRingForSpawn() else { return nil }
        let obstacle = obstaclePool.spawn()
        let angle = CGFloat.random(in: 0...(2 * .pi))
        obstacle.zRotation = angle
        obstacle.position = CGPoint(x: cos(angle) * ring.radius, y: sin(angle) * ring.radius)
        let meteorActive = meteorShowerEnds > currentTimeSnapshot
        if let override = colorOverride {
            obstacle.fillColor = override
            obstacle.strokeColor = override
        } else if meteorActive {
            let rainbow = UIColor(hue: CGFloat.random(in: 0...1), saturation: 0.9, brightness: 1.0, alpha: 1.0)
            obstacle.fillColor = rainbow
            obstacle.strokeColor = rainbow
        } else {
            obstacle.fillColor = GamePalette.solarGold
            obstacle.strokeColor = GamePalette.cyan
        }
        ring.node.addChild(obstacle)
        obstacle.userData?["spawn"] = time
        obstacle.userData?["near"] = false
        obstacle.userData?["ringIndex"] = index
        if tutorialObstaclesRemaining > 0 {
            tutorialObstaclesRemaining -= 1
            showGhostGuidance(for: obstacle, on: ring)
            updateMonetizationButtons(force: tutorialObstaclesRemaining == 0)
        } else {
            updateMonetizationButtons()
        }
        if Int.random(in: 0..<100) < 8 {
            spawnPowerUp(on: ring, angle: angle + .pi / 4)
        }
        return obstacle
    }

    private func availableRingForSpawn() -> (RingContainer, Int)? {
        adjustActiveRingsIfNeeded()
        let rings = Array(ringContainers.prefix(activeRingCount))
        guard !rings.isEmpty else { return nil }
        let index = Int.random(in: 0..<rings.count)
        return (rings[index], index)
    }

    private func adjustActiveRingsIfNeeded() {
        let newActive: Int
        if viewModel.level <= 3 {
            newActive = 1
        } else if viewModel.level <= 6 {
            newActive = 2
        } else {
            newActive = GameConstants.maxRings
        }
        if newActive != activeRingCount {
            let previous = activeRingCount
            activeRingCount = newActive
            if currentRingIndex >= activeRingCount {
                currentRingIndex = max(0, activeRingCount - 1)
                positionPlayer(onRing: currentRingIndex, animated: true)
            }
            if newActive > previous {
                showEventBanner("New orbit unlocked!")
            }
        }
    }

    private func spawnPowerUp(on ring: RingContainer, angle: CGFloat) {
        let typeRoll = Int.random(in: 0..<3)
        let type: PowerUpType
        switch typeRoll {
        case 0: type = .shield
        case 1: type = .slowMo
        default: type = .magnet
        }
        let node = assets.makePowerUpNode(of: type)
        node.position = CGPoint(x: cos(angle) * ring.radius, y: sin(angle) * ring.radius)
        ring.node.addChild(node)
        node.userData = ["spawn": currentTimeSnapshot, "type": type.rawValue]
        powerUpNodes.append(node)
    }

    private func attachMeteorTrail(to obstacle: SKShapeNode, color: UIColor) {
        guard let meteorTexture = meteorParticleTexture else { return }
        let emitter = SKEmitterNode()
        emitter.name = "meteorTrail"
        emitter.particleTexture = meteorTexture
        emitter.particleBirthRate = 120
        emitter.particleLifetime = 1.2
        emitter.particleAlpha = 0.9
        emitter.particleAlphaSpeed = -1.1
        emitter.particleScale = 0.35
        emitter.particleScaleRange = 0.1
        emitter.particleScaleSpeed = -0.25
        emitter.particleSpeed = 140
        emitter.particleSpeedRange = 80
        emitter.emissionAngleRange = .pi * 2
        emitter.particleColorBlendFactor = 1
        emitter.particleColor = color
        emitter.targetNode = self
        emitter.zPosition = -1
        obstacle.addChild(emitter)
    }

    private func updateObstacles(currentTime: TimeInterval) {
        for obstacle in obstaclePool.allActive() {
            guard let spawnTime = obstacle.userData?["spawn"] as? TimeInterval else { continue }
            if currentTime - spawnTime > GameConstants.obstacleLifetime {
                obstacleCleared(obstacle)
                continue
            }
            handleNearMissCheck(for: obstacle)
        }
    }

    private func obstacleCleared(_ obstacle: SKShapeNode) {
        let points = viewModel.handleSafePass()
        obstaclePool.recycle(obstacle)
        updateHUD()
        let playerPosition = playerWorldPosition()
        showScorePopup(for: points, at: playerPosition)
        if viewModel.level != lastKnownLevel {
            lastKnownLevel = viewModel.level
            showEventBanner("Level \(viewModel.level) unlocked")
        }
    }

    private func handleNearMissCheck(for obstacle: SKShapeNode) {
        let playerPosition = playerWorldPosition()
        let obstaclePosition = obstacle.parent?.convert(obstacle.position, to: self) ?? .zero
        let distance = hypot(playerPosition.x - obstaclePosition.x, playerPosition.y - obstaclePosition.y)
        let alreadyNear = obstacle.userData?["near"] as? Bool ?? false
        if distance < GameConstants.nearMissDistance && !alreadyNear {
            obstacle.userData?["near"] = true
            viewModel.handleNearMiss()
            sound.play(.nearMiss)
            updateHUD()
            emitNearMiss(at: playerPosition)
            shake(intensity: 2.0)
        }
    }

    private func updatePowerups(currentTime: TimeInterval) {
        powerups.update(currentTime: currentTime)
        let playerPosition = playerWorldPosition()
        for (index, node) in powerUpNodes.enumerated().reversed() {
<<<<<<< HEAD
            guard let parent = node.parent else {
                powerUpNodes.remove(at: index)
                continue
            }
            let playerPosition = playerNode.parent?.convert(playerNode.position, to: self) ?? .zero
            let nodePosition = parent.convert(node.position, to: self)
=======
            let nodePosition = node.parent?.convert(node.position, to: self) ?? .zero
>>>>>>> f78b2fda
            let distance = hypot(playerPosition.x - nodePosition.x, playerPosition.y - nodePosition.y)
            if distance < 36 {
                applyPowerUp(node)
            } else if let spawn = node.userData?["spawn"] as? TimeInterval, currentTime - spawn > 5.0 {
                node.removeFromParent()
                powerUpNodes.remove(at: index)
            }
        }
    }

    private func clearPowerUps() {
        for node in powerUpNodes {
            node.removeAllActions()
            node.removeFromParent()
        }
        powerUpNodes.removeAll(keepingCapacity: false)
    }

    private func removeTrackedPowerUp(_ node: SKShapeNode) {
        if let index = powerUpNodes.firstIndex(where: { $0 === node }) {
            powerUpNodes.remove(at: index)
        }
    }

    private func applyPowerUp(_ node: SKShapeNode) {
<<<<<<< HEAD
        removeTrackedPowerUp(node)
        guard let type = determinePowerUpType(from: node) else {
            node.removeAllActions()
            node.removeFromParent()
            return
        }
        node.removeAllActions()
=======
        guard let type = determinePowerUpType(from: node) else { return }
        powerUpNodes.removeAll { $0 === node }
>>>>>>> f78b2fda
        node.removeFromParent()
        activatePowerUp(of: type)
    }

    private func activatePowerUp(of type: PowerUpType) {
        let currentTime = currentTimeSnapshot
        let powerUp: PowerUp
        let message: String
        switch type {
        case .shield:
            powerUp = .shield(duration: GameConstants.powerupShieldDuration)
            message = "Shield online!"
        case .slowMo:
            powerUp = .slowMo(factor: GameConstants.powerupSlowFactor, duration: GameConstants.powerupShieldDuration)
            message = "Time dilated!"
        case .magnet:
            powerUp = .magnet(strength: GameConstants.magnetStrength, duration: GameConstants.powerupShieldDuration)
            message = "Magnet engaged!"
        }
        powerups.activate(powerUp, currentTime: currentTime)
        viewModel.registerPowerup(powerUp)
        updatePowerupHUD()
        updateShieldAura()
        showEventBanner(message)
    }

    private func determinePowerUpType(from node: SKShapeNode) -> PowerUpType? {
        guard let raw = node.userData?["type"] as? String,
              let type = PowerUpType(rawValue: raw) else { return nil }
        return type
    }

    private func updateGhostFollowing() {
        guard let ghost = ghostNode else { return }
        if tutorialObstaclesRemaining <= 0 {
            ghost.removeAction(forKey: ghostFollowActionKey)
            if ghost.action(forKey: ghostGuideActionKey) != nil {
                return
            }
            if ghost.action(forKey: ghostFadeActionKey) == nil {
                let fadeOut = SKAction.sequence([
                    SKAction.wait(forDuration: 0.35),
                    SKAction.fadeOut(withDuration: 0.3),
                    SKAction.run { [weak self, weak ghost] in
                        if let ghost, self?.ghostNode === ghost {
                            ghost.removeFromParent()
                            self?.ghostNode = nil
                        } else {
                            ghost?.removeFromParent()
                        }
                    }
                ])
                ghost.run(fadeOut, withKey: ghostFadeActionKey)
            }
            return
        }

        guard ghost.action(forKey: ghostGuideActionKey) == nil else { return }
        guard let ring = ringContainers.first else { return }
        let angle = convert(playerNode.position, to: ring.node)
        let currentAngle = atan2(angle.y, angle.x)
        let ghostTarget = CGPoint(x: cos(currentAngle) * (ring.radius + 30), y: sin(currentAngle) * (ring.radius + 30))
        let action = SKAction.move(to: ghostTarget, duration: 0.3)
        action.timingMode = .easeInEaseOut
        ghost.run(action, withKey: ghostFollowActionKey)
    }

    private func showGhostGuidance(for obstacle: SKShapeNode, on ring: RingContainer) {
        guard let ghost = ghostNode else { return }
        let obstaclePosition = obstacle.parent?.convert(obstacle.position, to: self) ?? .zero
        let angle = atan2(obstaclePosition.y, obstaclePosition.x)
        let safeAngle = angle + (.pi / 2)
        let points = [CGPoint(x: cos(angle) * (ring.radius + 20), y: sin(angle) * (ring.radius + 20)),
                      CGPoint(x: cos(safeAngle) * (ring.radius + 20), y: sin(safeAngle) * (ring.radius + 20))]
        let path = CGMutablePath()
        path.move(to: points[0])
        path.addLine(to: points[1])
        let follow = SKAction.follow(path, asOffset: false, orientToPath: false, duration: 0.6)
        follow.timingMode = .easeInEaseOut
        ghost.removeAction(forKey: ghostFollowActionKey)
        let sequence = SKAction.sequence([
            follow,
            SKAction.wait(forDuration: 0.2)
        ])
        ghost.run(sequence, withKey: ghostGuideActionKey)
    }

    private func applyMagnetIfNeeded(delta: TimeInterval) {
        guard let magnet = powerups.currentPowerUp(of: .magnet),
              let strength = magnet.magnetStrength,
              powerups.isActive(.magnet, currentTime: currentTimeSnapshot) else { return }
        let obstacles = obstaclePool.allActive()
        guard !obstacles.isEmpty else { return }
        if playerNode.action(forKey: "flip") != nil { return }
        let playerPosition = playerWorldPosition()
        guard let obstacle = obstacles.min(by: { lhs, rhs in
            let left = lhs.parent?.convert(lhs.position, to: self) ?? .zero
            let right = rhs.parent?.convert(rhs.position, to: self) ?? .zero
            return playerPosition.distance(to: left) < playerPosition.distance(to: right)
        }) else { return }
        let obstaclePosition = obstacle.parent?.convert(obstacle.position, to: self) ?? .zero
        let safeAngle = atan2(obstaclePosition.y, obstaclePosition.x) + (.pi / 2)
        let currentAngle = atan2(playerPosition.y, playerPosition.x)
        let difference = shortestAngleBetween(currentAngle, safeAngle)
        guard abs(difference) > 0.001 else { return }
        let clampStrength = min(0.35, max(0.1, strength / 200.0))
        let adjustment = difference * clampStrength * CGFloat(delta * 60.0)
        let radius = playerPosition.length()
        guard radius > GameConstants.magnetSafeZoneRadius else { return }
        let newAngle = currentAngle + adjustment
        let newPosition = CGPoint(x: cos(newAngle) * radius, y: sin(newAngle) * radius)
        playerNode.position = newPosition
    }

    private func handleSpecialEvents() {
        let score = viewModel.score
        if score >= 69 && !specialEventsTriggered.contains(69) {
            specialEventsTriggered.insert(69)
            triggerColorInversion()
        }
        if score >= 420 && !specialEventsTriggered.contains(420) {
            specialEventsTriggered.insert(420)
            triggerMeteorShower()
        }
        if score >= 999 && !specialEventsTriggered.contains(999) {
            specialEventsTriggered.insert(999)
            triggerGravityReversal()
        }
    }

    private func triggerColorInversion() {
        inversionEnds = currentTimeSnapshot + GameConstants.inversionDuration
        let overlay: SKSpriteNode
        if let existing = inversionOverlay {
            overlay = existing
        } else {
            overlay = SKSpriteNode(color: .white, size: size)
            overlay.blendMode = .difference
            overlay.zPosition = 100
            overlay.alpha = 0
            addChild(overlay)
            inversionOverlay = overlay
        }
        overlay.removeAllActions()
        overlay.position = .zero
        overlay.size = size
        let duration = GameConstants.inversionDuration
        overlay.run(SKAction.sequence([
            SKAction.fadeAlpha(to: 1.0, duration: 0.3),
            SKAction.wait(forDuration: max(0, duration - 0.6)),
            SKAction.fadeAlpha(to: 0.0, duration: 0.3),
            SKAction.run { [weak self] in
                guard let self else { return }
                if self.currentTimeSnapshot >= self.inversionEnds {
                    self.inversionOverlay?.removeFromParent()
                    self.inversionOverlay = nil
                }
                self.inversionEnds = 0
            }
        ]))

    }

    private func triggerMeteorShower() {
        meteorShowerEnds = currentTimeSnapshot + GameConstants.meteorShowerDuration
        startMeteorEmitter()
        for _ in 0..<10 {
            let rainbow = UIColor(hue: CGFloat.random(in: 0...1), saturation: 0.9, brightness: 1.0, alpha: 1.0)
            if let meteor = spawnObstacle(at: currentTimeSnapshot, colorOverride: rainbow) {
                attachMeteorTrail(to: meteor, color: rainbow)
            }
       

    private func triggerGravityReversal() {
        gravityEnds = currentTimeSnapshot + GameConstants.gravityReversalDuration

    private func playEventCelebration() {
        sound.play(.milestone)
        haptics.milestone()
    }

    private func startMeteorEmitter() {
        stopMeteorEmitter(immediate: true)
        guard let texture = meteorParticleTexture else { return }
        let emitter = SKEmitterNode()
        emitter.particleTexture = texture
        emitter.particleBirthRate = 160
        emitter.particleLifetime = 1.2
        emitter.particleSpeed = 260
        emitter.particleSpeedRange = 90
        emitter.emissionAngle = -.pi / 2.3
        emitter.emissionAngleRange = .pi / 6
        emitter.particlePositionRange = CGVector(dx: size.width * 1.1, dy: 0)
        emitter.position = CGPoint(x: 0, y: size.height * 0.45)
        emitter.zPosition = 30
        emitter.particleAlpha = 0.9
        emitter.particleAlphaSpeed = -1.0
        emitter.particleScale = 0.35
        emitter.particleScaleSpeed = -0.22
        emitter.particleRotation = -.pi / 4
        emitter.particleColorBlendFactor = 1.0
        emitter.particleBlendMode = .add
        let sequence = SKKeyframeSequence(keyframeValues: [
            UIColor.red,
            UIColor.orange,
            UIColor.yellow,
            UIColor.green,
            UIColor.cyan,
            UIColor.blue,
            UIColor.purple
        ], times: [0, 0.16, 0.33, 0.5, 0.66, 0.83, 1.0].map { NSNumber(value: $0) })
        emitter.particleColorSequence = sequence
        emitter.alpha = 0
        addChild(emitter)
        emitter.run(SKAction.fadeIn(withDuration: 0.25))
        meteorEmitter = emitter
    }

    private func stopMeteorEmitter(immediate: Bool = false) {
        guard let emitter = meteorEmitter else { return }
        emitter.removeAllActions()
        if immediate {
            emitter.removeFromParent()
            meteorEmitter = nil
            return
        }
        let cleanup = SKAction.run { [weak self] in self?.meteorEmitter = nil }
        emitter.run(SKAction.sequence([
            SKAction.fadeOut(withDuration: 0.3),
            SKAction.removeFromParent(),
            cleanup
        ]))
    }

    // MARK: - Contact Handling

    public func didBegin(_ contact: SKPhysicsContact) {
        guard !isGameOver else { return }
        let bodies = [contact.bodyA, contact.bodyB]
        if bodies.contains(where: { $0.categoryBitMask == PhysicsCategory.obstacle }) &&
            bodies.contains(where: { $0.categoryBitMask == PhysicsCategory.player }) {
            let obstacleNode = bodies.first(where: { $0.categoryBitMask == PhysicsCategory.obstacle })?.node as? SKShapeNode
            handleCollision(withShieldCheck: powerups.isActive(.shield, currentTime: currentTimeSnapshot),
                            obstacle: obstacleNode)
        }
        if bodies.contains(where: { $0.categoryBitMask == PhysicsCategory.powerUp }) &&
            bodies.contains(where: { $0.categoryBitMask == PhysicsCategory.player }) {
            if let powerUpNode = (bodies.first { $0.categoryBitMask == PhysicsCategory.powerUp }?.node) as? SKShapeNode {
                applyPowerUp(powerUpNode)
            }
        }
    }

    private func handleCollision(withShieldCheck hasShield: Bool, obstacle: SKShapeNode?) {
        if hasShield {
            absorbCollision(with: obstacle)
            return
        }
        shake(intensity: 6.0)
        endGame()
    }

    private func absorbCollision(with obstacle: SKShapeNode?) {
        sound.play(.collision)
        haptics.playerAction()
        let impactPosition: CGPoint
        if let obstacle {
            impactPosition = obstacle.parent?.convert(obstacle.position, to: self) ??
                playerWorldPosition()
            obstaclePool.recycle(obstacle)
        } else {
            impactPosition = playerWorldPosition()
        }
        showShieldBreak(at: impactPosition)
        let flash = SKAction.sequence([
            SKAction.scale(to: 1.2, duration: 0.08),
            SKAction.scale(to: 1.0, duration: 0.12)
        ])
        playerNode.run(flash)
        powerups.deactivate(.shield)
        updateShieldAura()
        updatePowerupHUD()
        showEventBanner("Shield absorbed the hit!")
    }

    private func endGame() {
        guard !isGameOver else { return }
        isGameOver = true
        updateShieldStoreState()
        viewModel.registerCollision()
        viewModel.finalizeScore()
        shieldAura?.removeAllActions()
        shieldAura?.removeFromParent()
        shieldAura = nil
        inversionOverlay?.removeAllActions()
        inversionOverlay?.removeFromParent()
        inversionOverlay = nil
        stopMeteorEmitter(immediate: true)
        inversionEnds = 0
        eventBannerNode?.removeAllActions()
        eventBannerNode?.alpha = 0
        let result = GameResult(score: viewModel.score,
                                duration: viewModel.elapsedTime,
                                nearMisses: viewModel.nearMisses,
                                replayData: replayRecorder.generateGIF(),
                                triggeredEvents: Array(specialEventsTriggered))
        gameDelegate?.gameSceneDidEnd(self, result: result)
    }

    // MARK: - Revive

    public func revivePlayer(withShield: Bool) {
        guard isGameOver else { return }
        isGameOver = false
        powerups.reset()
        powerUpNodes.forEach { $0.removeFromParent() }
        powerUpNodes.removeAll()
        activePowerupTypes.removeAll()
        if withShield {
            powerups.activate(.shield(duration: GameConstants.powerupShieldDuration), currentTime: currentTimeSnapshot)
        }
        stopMeteorEmitter(immediate: true)
        meteorShowerEnds = 0
        gravityEnds = 0
        inversionEnds = 0
        if activeRingCount > 0 {
            currentRingIndex = min(currentRingIndex, activeRingCount - 1)
            positionPlayer(onRing: currentRingIndex, animated: false)
        }
        updateShieldAura()
        updatePowerupHUD()
        updateHUD()
        updateMonetizationButtons(force: true)
        spawnTimer = 0
        lastUpdate = currentTimeSnapshot
        specialEventsTriggered.removeAll()
        obstaclePool.recycleAllActive()
        lastTapTime = currentTimeSnapshot
    }
}

private extension CGPoint {
    func length() -> CGFloat {
        sqrt(x * x + y * y)
    }

    func normalized(to radius: CGFloat) -> CGPoint {
        let currentLength = length()
        guard currentLength > 0 else { return CGPoint(x: radius, y: 0) }
        let scale = radius / currentLength
        return CGPoint(x: x * scale, y: y * scale)
    }

    func distance(to point: CGPoint) -> CGFloat {
        hypot(point.x - x, point.y - y)
    }
}

private func shortestAngleBetween(_ angle1: CGFloat, _ angle2: CGFloat) -> CGFloat {
    var difference = angle2 - angle1
    while difference > .pi { difference -= 2 * .pi }
    while difference < -.pi { difference += 2 * .pi }
    return difference
}

public extension SKScene {
    func shake(intensity: CGFloat = 5.0) {
        let sequence = SKAction.sequence([
            SKAction.moveBy(x: intensity, y: 0, duration: 0.05),
            SKAction.moveBy(x: -intensity * 2, y: 0, duration: 0.05),
            SKAction.moveBy(x: intensity, y: 0, duration: 0.05)
        ])
        run(sequence)
    }
}<|MERGE_RESOLUTION|>--- conflicted
+++ resolved
@@ -438,7 +438,7 @@
     private lazy var nearMissTexture: SKTexture? = assets.makeParticleTexture(radius: 6, color: GamePalette.solarGold)
     private lazy var scoreBurstTexture: SKTexture? = assets.makeParticleTexture(radius: 4, color: GamePalette.neonMagenta)
     private lazy var meteorParticleTexture: SKTexture? = assets.makeParticleTexture(radius: 3, color: .white)
-<<<<<<< HEAD
+
     private lazy var nearMissEmitterPool = ParticlePool(maxStored: GameConstants.particlePoolMaxStored) { [weak self] in
         guard let self else { return SKEmitterNode() }
         return self.makeNearMissEmitter()
@@ -447,12 +447,10 @@
         guard let self else { return SKEmitterNode() }
         return self.makeScoreEmitter()
     }
-=======
     private lazy var gemParticleTexture: SKTexture? = assets.makeParticleTexture(radius: 5, color: GamePalette.solarGold)
     private lazy var shieldBurstTexture: SKTexture? = assets.makeParticleTexture(radius: 5, color: GamePalette.cyan)
     private lazy var shieldBreakTexture: SKTexture? = assets.makeParticleTexture(radius: 5, color: GamePalette.cyan)
 
->>>>>>> f78b2fda
 
     private var currentTimeSnapshot: TimeInterval = 0
     private var ghostAdInProgress = false
@@ -474,14 +472,12 @@
         self.sound = sound
         self.haptics = haptics
         self.powerups = powerups
-<<<<<<< HEAD
         self.obstaclePool = ObstaclePool(assetGenerator: assets,
                                          obstacleSize: GameConstants.obstacleSize,
                                          maxStored: GameConstants.obstaclePoolMaxStored)
-=======
+
         self.adManager = adManager
         self.obstaclePool = ObstaclePool(assetGenerator: assets)
->>>>>>> f78b2fda
         super.init(size: size)
         scaleMode = .resizeFill
     }
@@ -1106,9 +1102,9 @@
         }
     }
 
-<<<<<<< HEAD
+
     private func makeNearMissEmitter() -> SKEmitterNode {
-=======
+
 
     private func playerWorldPosition() -> CGPoint {
         playerNode.position
@@ -1157,7 +1153,7 @@
 
     private func emitNearMiss(at position: CGPoint) {
         guard let texture = nearMissTexture else { return }
->>>>>>> f78b2fda
+
         let emitter = SKEmitterNode()
         if let texture = nearMissTexture {
             emitter.particleTexture = texture
@@ -1807,16 +1803,14 @@
         powerups.update(currentTime: currentTime)
         let playerPosition = playerWorldPosition()
         for (index, node) in powerUpNodes.enumerated().reversed() {
-<<<<<<< HEAD
             guard let parent = node.parent else {
                 powerUpNodes.remove(at: index)
                 continue
             }
             let playerPosition = playerNode.parent?.convert(playerNode.position, to: self) ?? .zero
             let nodePosition = parent.convert(node.position, to: self)
-=======
+
             let nodePosition = node.parent?.convert(node.position, to: self) ?? .zero
->>>>>>> f78b2fda
             let distance = hypot(playerPosition.x - nodePosition.x, playerPosition.y - nodePosition.y)
             if distance < 36 {
                 applyPowerUp(node)
@@ -1842,7 +1836,6 @@
     }
 
     private func applyPowerUp(_ node: SKShapeNode) {
-<<<<<<< HEAD
         removeTrackedPowerUp(node)
         guard let type = determinePowerUpType(from: node) else {
             node.removeAllActions()
@@ -1850,10 +1843,8 @@
             return
         }
         node.removeAllActions()
-=======
         guard let type = determinePowerUpType(from: node) else { return }
         powerUpNodes.removeAll { $0 === node }
->>>>>>> f78b2fda
         node.removeFromParent()
         activatePowerUp(of: type)
     }
