--- conflicted
+++ resolved
@@ -14,7 +14,7 @@
 }
 
 public final class AdManager: AdManaging {
-<<<<<<< HEAD
+
     private var lastShown: Date?
     private var rewardedReady = false
     private var reloadTask: DispatchWorkItem?
@@ -40,7 +40,7 @@
         let spinner = UIActivityIndicatorView(style: .large)
         spinner.translatesAutoresizingMaskIntoConstraints = false
         alert.view.addSubview(spinner)
-=======
+
     public enum AdError: Error, CustomStringConvertible {
         case notReady
         case cancelled
@@ -289,7 +289,7 @@
         container.addSubview(timerLabel)
         container.addSubview(cancelButton)
 
->>>>>>> 8ebb554f
+
         NSLayoutConstraint.activate([
             container.centerXAnchor.constraint(equalTo: view.centerXAnchor),
             container.centerYAnchor.constraint(equalTo: view.centerYAnchor),
@@ -311,13 +311,13 @@
             cancelButton.bottomAnchor.constraint(equalTo: container.bottomAnchor, constant: -20),
             cancelButton.centerXAnchor.constraint(equalTo: container.centerXAnchor)
         ])
-<<<<<<< HEAD
+
         spinner.startAnimating()
         DispatchQueue.main.asyncAfter(deadline: .now() + 5.0) { [weak self] in
             alert.dismiss(animated: true) {
                 self?.scheduleRewardedReload()
                 completion()
-=======
+
 
         startCountdown(label: timerLabel)
     }
@@ -336,13 +336,13 @@
                 timer.invalidate()
                 self.completion(.success(()))
                 self.dismiss(animated: true)
->>>>>>> 8ebb554f
+
             }
             label?.text = self.formattedTime()
         }
     }
 
-<<<<<<< HEAD
+
     private func scheduleRewardedReload() {
         reloadTask?.cancel()
         rewardedReady = false
@@ -352,7 +352,7 @@
         }
         reloadTask = task
         DispatchQueue.main.asyncAfter(deadline: .now() + warmupDelay, execute: task)
-=======
+
     private func formattedTime() -> String {
         String(format: "00:%02d", Int(max(0, remainingTime)))
     }
@@ -361,6 +361,6 @@
         timer?.invalidate()
         completion(.failure(AdManager.AdError.cancelled))
         dismiss(animated: true)
->>>>>>> 8ebb554f
+
     }
 }